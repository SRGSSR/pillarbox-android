--- conflicted
+++ resolved
@@ -123,17 +123,7 @@
 private fun PlayerContent(
     player: Player,
     modifier: Modifier = Modifier,
-<<<<<<< HEAD
     appSettingsViewModel: AppSettingsViewModel = viewModel(factory = AppSettingsViewModel.Factory()),
-    shuffleEnabled: Boolean,
-    onShuffleClick: (() -> Unit)?,
-    repeatMode: @Player.RepeatMode Int,
-    onRepeatClick: (() -> Unit)?,
-=======
-    appSettingsViewModel: AppSettingsViewModel = viewModel<AppSettingsViewModel>(
-        factory = AppSettingsViewModel.Factory(AppSettingsRepository(LocalContext.current)),
-    ),
->>>>>>> 67edee7c
     isPictureInPictureEnabled: Boolean,
     isInPictureInPicture: Boolean,
     onPictureInPictureClick: () -> Unit,
