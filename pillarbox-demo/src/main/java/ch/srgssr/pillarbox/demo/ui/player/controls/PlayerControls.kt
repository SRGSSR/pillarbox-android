--- conflicted
+++ resolved
@@ -25,11 +25,7 @@
 import ch.srgssr.pillarbox.demo.shared.ui.player.rememberProgressTrackerState
 import ch.srgssr.pillarbox.demo.ui.player.LiveIndicator
 import ch.srgssr.pillarbox.demo.ui.theme.paddings
-<<<<<<< HEAD
 import ch.srgssr.pillarbox.player.PillarboxPlayer
-import ch.srgssr.pillarbox.player.asset.timeRange.Credit
-=======
->>>>>>> ba8cf7db
 import ch.srgssr.pillarbox.player.extension.canSeek
 import ch.srgssr.pillarbox.player.extension.isAtLiveEdge
 import ch.srgssr.pillarbox.ui.ProgressTrackerState
@@ -59,13 +55,8 @@
     modifier: Modifier = Modifier,
     backgroundColor: Color = Color.Black.copy(0.5f),
     interactionSource: MutableInteractionSource? = null,
-<<<<<<< HEAD
     progressTracker: ProgressTrackerState = rememberProgressTrackerState(player = player),
-    credit: Credit? = null,
-=======
-    progressTracker: ProgressTrackerState = rememberProgressTrackerState(player = player, smoothTracker = true),
     creditState: CreditState? = null,
->>>>>>> ba8cf7db
     content: @Composable ColumnScope.() -> Unit,
 ) {
     val currentMediaMetadata by player.currentMediaMetadataAsState()
