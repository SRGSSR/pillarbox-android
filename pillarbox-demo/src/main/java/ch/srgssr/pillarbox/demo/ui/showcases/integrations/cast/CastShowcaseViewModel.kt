/*
 * Copyright (c) SRG SSR. All rights reserved.
 * License information is available from the LICENSE file.
 */
package ch.srgssr.pillarbox.demo.ui.showcases.integrations.cast

import android.app.Application
import androidx.core.content.ContextCompat
import androidx.lifecycle.AndroidViewModel
import androidx.lifecycle.viewModelScope
import androidx.media3.common.Player
import androidx.mediarouter.media.MediaControlIntent
import androidx.mediarouter.media.MediaRouteSelector
import ch.srgssr.media.maestro.MediaRouteButton
import ch.srgssr.pillarbox.cast.PillarboxCastPlayer
import ch.srgssr.pillarbox.cast.getCastContext
import ch.srgssr.pillarbox.cast.isCastSessionAvailableAsFlow
import ch.srgssr.pillarbox.cast.isConnected
import ch.srgssr.pillarbox.core.business.PillarboxExoPlayer
import ch.srgssr.pillarbox.core.business.cast.PillarboxCastPlayer
<<<<<<< HEAD
import ch.srgssr.pillarbox.player.extension.getCurrentMediaItems
import kotlinx.coroutines.flow.SharingStarted
=======
import ch.srgssr.pillarbox.player.PillarboxExoPlayer
import ch.srgssr.pillarbox.player.PillarboxPlayer
import ch.srgssr.pillarbox.player.currentMediaMetadataAsFlow
import ch.srgssr.pillarbox.player.extension.getCurrentMediaItems
import coil3.SingletonImageLoader
import coil3.asDrawable
import coil3.request.ImageRequest
import kotlinx.coroutines.Dispatchers
import kotlinx.coroutines.ExperimentalCoroutinesApi
import kotlinx.coroutines.flow.Flow
import kotlinx.coroutines.flow.SharingStarted.Companion.WhileSubscribed
>>>>>>> b598c089
import kotlinx.coroutines.flow.distinctUntilChanged
import kotlinx.coroutines.flow.flatMapLatest
import kotlinx.coroutines.flow.flowOn
import kotlinx.coroutines.flow.map
import kotlinx.coroutines.flow.onEach
import kotlinx.coroutines.flow.stateIn
<<<<<<< HEAD
=======
import kotlinx.coroutines.flow.transform
import androidx.mediarouter.R as mediaRouterR
>>>>>>> b598c089

/**
 * ViewModel that olds current player and handle local to remote player switch.
 *
 * Best result can be achieved with a PillarboxMediaSessionService and with PillarboxMediaController.
 *
 * @param application The application context.
 */
class CastShowcaseViewModel(application: Application) : AndroidViewModel(application) {
    private val castContext = application.getCastContext()
    private val castPlayer = PillarboxCastPlayer(application)
    private val localPlayer = PillarboxExoPlayer(application)
    private val defaultArtwork by lazy { ContextCompat.getDrawable(application, mediaRouterR.drawable.ic_mr_button_disconnected_dark) }

    /**
     * The current player, it can be either a [PillarboxCastPlayer] or a [PillarboxExoPlayer].
     */
    val currentPlayer = castPlayer.isCastSessionAvailableAsFlow()
        .map { if (it) castPlayer else localPlayer }
        .distinctUntilChanged()
        .onEach { switchPlayer(it) }
        .stateIn(
            viewModelScope,
            SharingStarted.WhileSubscribed(5_000),
            if (castContext.isConnected()) castPlayer else localPlayer
        )

    /**
<<<<<<< HEAD
     * The [MediaRouteSelector] to use on the [MediaRouteButton].
     */
    val routeSelector = castContext.mergedSelector ?: MediaRouteSelector.Builder()
        .addControlCategory(MediaControlIntent.CATEGORY_LIVE_VIDEO)
        .addControlCategory(MediaControlIntent.CATEGORY_REMOTE_PLAYBACK)
        .build()
=======
     * The artwork drawable of the currently playing media item. If no artwork is available, or if it fails to load, a default artwork is returned.
     */
    @OptIn(ExperimentalCoroutinesApi::class)
    val artworkDrawable = currentPlayer.flatMapLatest { it.currentMediaMetadataAsFlow(withPlaylistMediaMetadata = true) }
        .flowOn(Dispatchers.Main)
        .map {
            val artworkUri = it.artworkUri ?: return@map defaultArtwork
            val imageRequest = ImageRequest.Builder(application)
                .data(artworkUri)
                .build()

            SingletonImageLoader.get(application)
                .execute(imageRequest)
                .image
                ?.asDrawable(application.resources)
                ?: defaultArtwork
        }
        .flowOn(Dispatchers.IO)
        .stateIn(viewModelScope, WhileSubscribed(), null)

    private var listItems = emptyList<MediaItem>()
>>>>>>> b598c089

    override fun onCleared() {
        castPlayer.release()
        localPlayer.release()
    }

    private fun switchPlayer(player: Player) {
        val oldPlayer = if (player is PillarboxCastPlayer) localPlayer else castPlayer
        if (oldPlayer == player || (oldPlayer == localPlayer && oldPlayer.playbackState == Player.STATE_IDLE)) return
        player.repeatMode = oldPlayer.repeatMode
        player.playWhenReady = oldPlayer.playWhenReady
        player.setMediaItems(oldPlayer.getCurrentMediaItems(), oldPlayer.currentMediaItemIndex, oldPlayer.currentPosition)
        player.prepare()
        oldPlayer.stop()
        oldPlayer.clearMediaItems()
    }
}<|MERGE_RESOLUTION|>--- conflicted
+++ resolved
@@ -18,12 +18,7 @@
 import ch.srgssr.pillarbox.cast.isConnected
 import ch.srgssr.pillarbox.core.business.PillarboxExoPlayer
 import ch.srgssr.pillarbox.core.business.cast.PillarboxCastPlayer
-<<<<<<< HEAD
-import ch.srgssr.pillarbox.player.extension.getCurrentMediaItems
-import kotlinx.coroutines.flow.SharingStarted
-=======
 import ch.srgssr.pillarbox.player.PillarboxExoPlayer
-import ch.srgssr.pillarbox.player.PillarboxPlayer
 import ch.srgssr.pillarbox.player.currentMediaMetadataAsFlow
 import ch.srgssr.pillarbox.player.extension.getCurrentMediaItems
 import coil3.SingletonImageLoader
@@ -31,20 +26,14 @@
 import coil3.request.ImageRequest
 import kotlinx.coroutines.Dispatchers
 import kotlinx.coroutines.ExperimentalCoroutinesApi
-import kotlinx.coroutines.flow.Flow
 import kotlinx.coroutines.flow.SharingStarted.Companion.WhileSubscribed
->>>>>>> b598c089
 import kotlinx.coroutines.flow.distinctUntilChanged
 import kotlinx.coroutines.flow.flatMapLatest
 import kotlinx.coroutines.flow.flowOn
 import kotlinx.coroutines.flow.map
 import kotlinx.coroutines.flow.onEach
 import kotlinx.coroutines.flow.stateIn
-<<<<<<< HEAD
-=======
-import kotlinx.coroutines.flow.transform
 import androidx.mediarouter.R as mediaRouterR
->>>>>>> b598c089
 
 /**
  * ViewModel that olds current player and handle local to remote player switch.
@@ -66,21 +55,17 @@
         .map { if (it) castPlayer else localPlayer }
         .distinctUntilChanged()
         .onEach { switchPlayer(it) }
-        .stateIn(
-            viewModelScope,
-            SharingStarted.WhileSubscribed(5_000),
-            if (castContext.isConnected()) castPlayer else localPlayer
-        )
+        .stateIn(viewModelScope, WhileSubscribed(5_000), if (castContext.isConnected()) castPlayer else localPlayer)
 
     /**
-<<<<<<< HEAD
      * The [MediaRouteSelector] to use on the [MediaRouteButton].
      */
     val routeSelector = castContext.mergedSelector ?: MediaRouteSelector.Builder()
         .addControlCategory(MediaControlIntent.CATEGORY_LIVE_VIDEO)
         .addControlCategory(MediaControlIntent.CATEGORY_REMOTE_PLAYBACK)
         .build()
-=======
+
+    /**
      * The artwork drawable of the currently playing media item. If no artwork is available, or if it fails to load, a default artwork is returned.
      */
     @OptIn(ExperimentalCoroutinesApi::class)
@@ -101,9 +86,6 @@
         .flowOn(Dispatchers.IO)
         .stateIn(viewModelScope, WhileSubscribed(), null)
 
-    private var listItems = emptyList<MediaItem>()
->>>>>>> b598c089
-
     override fun onCleared() {
         castPlayer.release()
         localPlayer.release()
