--- conflicted
+++ resolved
@@ -29,17 +29,11 @@
             .build()
         return CastOptions.Builder()
             .setReceiverApplicationId(settings.receiverApplicationId)
-<<<<<<< HEAD
             .setLaunchOptions(launchOptions)
             .setResumeSavedSession(false)
             .setEnableReconnectionService(false)
+            .setRemoteToLocalEnabled(true)
             .setStopReceiverApplicationWhenEndingSession(true)
-=======
-            .setResumeSavedSession(true)
-            .setEnableReconnectionService(true)
-            .setRemoteToLocalEnabled(true)
-            .setStopReceiverApplicationWhenEndingSession(false)
->>>>>>> cd4e0960
             .build()
     }
 
