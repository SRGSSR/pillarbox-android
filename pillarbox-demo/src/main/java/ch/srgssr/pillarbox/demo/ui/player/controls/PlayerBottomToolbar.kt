--- conflicted
+++ resolved
@@ -6,14 +6,10 @@
 
 import android.app.Activity
 import androidx.compose.animation.AnimatedVisibility
-<<<<<<< HEAD
 import androidx.compose.animation.fadeIn
 import androidx.compose.animation.fadeOut
 import androidx.compose.animation.scaleIn
 import androidx.compose.animation.scaleOut
-import androidx.compose.foundation.background
-=======
->>>>>>> f5463491
 import androidx.compose.foundation.layout.Row
 import androidx.compose.foundation.layout.Spacer
 import androidx.compose.material.icons.Icons
@@ -80,18 +76,15 @@
     Row(modifier = modifier) {
         CompositionLocalProvider(LocalContentColor provides Color.White) {
             ToggleableIconButton(
-<<<<<<< HEAD
-=======
                 enabled = true,
                 checked = shuffleEnabled,
                 icon = if (shuffleEnabled) Icons.Default.ShuffleOn else Icons.Default.Shuffle,
-                contentDestination = stringResource(R.string.shuffle),
+                contentDestination = stringResource(sharedR.string.shuffle),
                 onCheckedChange = onShuffleClick,
             )
 
             ToggleableIconButton(
                 enabled = true,
->>>>>>> f5463491
                 checked = repeatMode != Player.REPEAT_MODE_OFF,
                 icon = when (repeatMode) {
                     Player.REPEAT_MODE_OFF -> Icons.Default.Repeat
@@ -101,13 +94,6 @@
                 },
                 contentDestination = stringResource(sharedR.string.repeat_mode),
                 onCheckedChange = onRepeatClick,
-            )
-
-            ToggleableIconButton(
-                checked = shuffleEnabled,
-                icon = if (shuffleEnabled) Icons.Default.ShuffleOn else Icons.Default.Shuffle,
-                contentDestination = stringResource(sharedR.string.shuffle),
-                onCheckedChange = onShuffleClick,
             )
 
             Spacer(modifier = Modifier.weight(1f))
