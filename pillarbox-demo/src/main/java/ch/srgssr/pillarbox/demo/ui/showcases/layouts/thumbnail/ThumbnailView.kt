--- conflicted
+++ resolved
@@ -15,7 +15,6 @@
 import androidx.compose.foundation.layout.fillMaxWidth
 import androidx.compose.material3.IconButtonColors
 import androidx.compose.runtime.Composable
-import androidx.compose.runtime.remember
 import androidx.compose.ui.Alignment
 import androidx.compose.ui.Modifier
 import androidx.compose.ui.graphics.Color
@@ -27,17 +26,10 @@
 import androidx.mediarouter.media.MediaControlIntent
 import androidx.mediarouter.media.MediaRouteSelector
 import ch.srgssr.media.maestro.MediaRouteButton
-<<<<<<< HEAD
 import ch.srgssr.pillarbox.demo.shared.ui.player.rememberProgressTrackerState
-import ch.srgssr.pillarbox.demo.ui.player.controls.PlayerControls
-import ch.srgssr.pillarbox.player.PillarboxPlayer
-import ch.srgssr.pillarbox.ui.widget.player.PlayerSurface
-import kotlinx.coroutines.CoroutineScope
-=======
 import ch.srgssr.pillarbox.demo.ui.player.PlayerView
 import ch.srgssr.pillarbox.player.PillarboxPlayer
-import ch.srgssr.pillarbox.ui.SmoothProgressTrackerState
->>>>>>> 4bc13c1b
+import kotlinx.coroutines.CoroutineScope
 
 /**
  * Thumbnail view
@@ -68,6 +60,8 @@
     }
 
     Box(modifier) {
+        val progressTracker = rememberProgressTrackerState(player, coroutineScope, imageOutput)
+
         PlayerView(
             player,
             progressTracker = progressTracker
@@ -89,18 +83,6 @@
                     .background(color = Color.Black)
             )
         }
-<<<<<<< HEAD
-        val interactionSource = remember { MutableInteractionSource() }
-        val progressTracker = rememberProgressTrackerState(player, coroutineScope, imageOutput)
-        PlayerControls(
-            modifier = Modifier.matchParentSize(),
-            player = player,
-            progressTracker = progressTracker,
-            interactionSource = interactionSource
-        ) {}
-
-=======
->>>>>>> 4bc13c1b
         MediaRouteButton(
             modifier = Modifier.align(Alignment.TopEnd),
             routeSelector = MediaRouteSelector.Builder()
