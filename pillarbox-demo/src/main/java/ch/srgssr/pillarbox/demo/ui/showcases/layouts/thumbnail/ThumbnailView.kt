/*
 * Copyright (c) SRG SSR. All rights reserved.
 * License information is available from the LICENSE file.
 */
package ch.srgssr.pillarbox.demo.ui.showcases.layouts.thumbnail

import android.graphics.Bitmap
import androidx.compose.animation.AnimatedVisibility
import androidx.compose.animation.fadeIn
import androidx.compose.animation.fadeOut
import androidx.compose.foundation.Image
import androidx.compose.foundation.background
import androidx.compose.foundation.interaction.MutableInteractionSource
import androidx.compose.foundation.layout.Box
import androidx.compose.foundation.layout.fillMaxSize
import androidx.compose.foundation.layout.fillMaxWidth
import androidx.compose.material3.IconButtonColors
import androidx.compose.runtime.Composable
import androidx.compose.runtime.remember
import androidx.compose.runtime.rememberCoroutineScope
import androidx.compose.ui.Alignment
import androidx.compose.ui.Modifier
import androidx.compose.ui.graphics.Color
import androidx.compose.ui.graphics.asImageBitmap
import androidx.lifecycle.compose.LifecycleResumeEffect
import androidx.lifecycle.viewModelScope
import androidx.lifecycle.viewmodel.compose.viewModel
<<<<<<< HEAD
import ch.srgssr.pillarbox.demo.shared.ui.player.rememberProgressTrackerState
=======
import androidx.media3.exoplayer.image.ImageOutput
import androidx.mediarouter.media.MediaControlIntent
import androidx.mediarouter.media.MediaRouteSelector
import ch.srgssr.media.maestro.MediaRouteButton
>>>>>>> b598c089
import ch.srgssr.pillarbox.demo.ui.player.controls.PlayerControls
import ch.srgssr.pillarbox.player.PillarboxPlayer
import ch.srgssr.pillarbox.ui.SmoothProgressTrackerState
import ch.srgssr.pillarbox.ui.widget.player.PlayerSurface

/**
 * Thumbnail view
 */
@Composable
fun ThumbnailView() {
    val thumbnailViewModel = viewModel<ThumbnailViewModel>()
    val player = thumbnailViewModel.player
    player?.let {
        PlayerView(modifier = Modifier.fillMaxWidth(), player, thumbnailViewModel, thumbnailViewModel.thumbnail)
    }
}

@Suppress("ForbiddenComment")
@Composable
private fun PlayerView(
    modifier: Modifier = Modifier,
    player: PillarboxPlayer,
    imageOutput: ImageOutput,
    thumbnail: Bitmap?
) {
    LifecycleResumeEffect(player) {
        player.play()
        onPauseOrDispose {
            player.pause()
        }
    }
    val coroutineScope = rememberCoroutineScope()

    // FIXME use rememberProgressTrackerState updated with imageOutput once #1082 is merged.
    val progressTracker = remember(player) {
        SmoothProgressTrackerState(player, coroutineScope, imageOutput)
    }
    Box(modifier) {
        PlayerSurface(player) {
            AnimatedVisibility(
                thumbnail != null,
                enter = fadeIn(),
                exit = fadeOut(),
            ) {
                thumbnail?.let {
                    Image(
                        modifier = Modifier.fillMaxSize(),
                        bitmap = thumbnail.asImageBitmap(),
                        contentDescription = null,
                    )
                } ?: Box(
                    Modifier
                        .fillMaxSize()
                        .background(color = Color.Black)
                )
            }
        }
        val interactionSource = remember { MutableInteractionSource() }
        val progressTracker = rememberProgressTrackerState(player, thumbnailViewModel.viewModelScope, thumbnailViewModel)
        PlayerControls(
            modifier = Modifier.matchParentSize(),
            player = player,
            progressTracker = progressTracker,
            interactionSource = interactionSource
        ) {}

        MediaRouteButton(
            modifier = Modifier.align(Alignment.TopEnd),
            routeSelector = MediaRouteSelector.Builder()
                .addControlCategory(MediaControlIntent.CATEGORY_LIVE_VIDEO)
                .addControlCategory(MediaControlIntent.CATEGORY_REMOTE_PLAYBACK)
                .build(),
            colors = IconButtonColors(
                containerColor = Color.Transparent,
                contentColor = Color.White,
                disabledContainerColor = Color.Transparent,
                disabledContentColor = Color.White,
            ),
        )
    }
}<|MERGE_RESOLUTION|>--- conflicted
+++ resolved
@@ -17,7 +17,6 @@
 import androidx.compose.material3.IconButtonColors
 import androidx.compose.runtime.Composable
 import androidx.compose.runtime.remember
-import androidx.compose.runtime.rememberCoroutineScope
 import androidx.compose.ui.Alignment
 import androidx.compose.ui.Modifier
 import androidx.compose.ui.graphics.Color
@@ -25,18 +24,15 @@
 import androidx.lifecycle.compose.LifecycleResumeEffect
 import androidx.lifecycle.viewModelScope
 import androidx.lifecycle.viewmodel.compose.viewModel
-<<<<<<< HEAD
-import ch.srgssr.pillarbox.demo.shared.ui.player.rememberProgressTrackerState
-=======
 import androidx.media3.exoplayer.image.ImageOutput
 import androidx.mediarouter.media.MediaControlIntent
 import androidx.mediarouter.media.MediaRouteSelector
 import ch.srgssr.media.maestro.MediaRouteButton
->>>>>>> b598c089
+import ch.srgssr.pillarbox.demo.shared.ui.player.rememberProgressTrackerState
 import ch.srgssr.pillarbox.demo.ui.player.controls.PlayerControls
 import ch.srgssr.pillarbox.player.PillarboxPlayer
-import ch.srgssr.pillarbox.ui.SmoothProgressTrackerState
 import ch.srgssr.pillarbox.ui.widget.player.PlayerSurface
+import kotlinx.coroutines.CoroutineScope
 
 /**
  * Thumbnail view
@@ -46,7 +42,7 @@
     val thumbnailViewModel = viewModel<ThumbnailViewModel>()
     val player = thumbnailViewModel.player
     player?.let {
-        PlayerView(modifier = Modifier.fillMaxWidth(), player, thumbnailViewModel, thumbnailViewModel.thumbnail)
+        PlayerView(modifier = Modifier.fillMaxWidth(), player, thumbnailViewModel, thumbnailViewModel.viewModelScope, thumbnailViewModel.thumbnail)
     }
 }
 
@@ -56,6 +52,7 @@
     modifier: Modifier = Modifier,
     player: PillarboxPlayer,
     imageOutput: ImageOutput,
+    coroutineScope: CoroutineScope,
     thumbnail: Bitmap?
 ) {
     LifecycleResumeEffect(player) {
@@ -64,12 +61,7 @@
             player.pause()
         }
     }
-    val coroutineScope = rememberCoroutineScope()
 
-    // FIXME use rememberProgressTrackerState updated with imageOutput once #1082 is merged.
-    val progressTracker = remember(player) {
-        SmoothProgressTrackerState(player, coroutineScope, imageOutput)
-    }
     Box(modifier) {
         PlayerSurface(player) {
             AnimatedVisibility(
@@ -91,7 +83,7 @@
             }
         }
         val interactionSource = remember { MutableInteractionSource() }
-        val progressTracker = rememberProgressTrackerState(player, thumbnailViewModel.viewModelScope, thumbnailViewModel)
+        val progressTracker = rememberProgressTrackerState(player, coroutineScope, imageOutput)
         PlayerControls(
             modifier = Modifier.matchParentSize(),
             player = player,
