--- conflicted
+++ resolved
@@ -52,13 +52,9 @@
                 setupView = {
                     setShowShuffleButton(true)
                     setShowSubtitleButton(true)
-<<<<<<< HEAD
                     setRepeatToggleModes(
                         RepeatModeUtil.REPEAT_TOGGLE_MODE_ALL.or(RepeatModeUtil.REPEAT_TOGGLE_MODE_ONE).or(RepeatModeUtil.REPEAT_TOGGLE_MODE_NONE)
                     )
-=======
-                    setRepeatToggleModes(RepeatModeUtil.REPEAT_TOGGLE_MODE_ALL)
->>>>>>> cd4e0960
                     setShutterBackgroundColor(Color.BLACK)
                     if (player is PillarboxCastPlayer) {
                         artworkDisplayMode = PlayerView.ARTWORK_DISPLAY_MODE_FIT
