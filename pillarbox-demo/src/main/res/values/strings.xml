--- conflicted
+++ resolved
@@ -24,9 +24,6 @@
     <string name="stage">Stage</string>
     <string name="test">Test</string>
     <string name="update_media_item_example">Updatable media metadata</string>
-<<<<<<< HEAD
+    <string name="navigate_up">Navigate up</string>
     <string name="webview">WebView</string>
-=======
-    <string name="navigate_up">Navigate up</string>
->>>>>>> 5c812aaf
 </resources>