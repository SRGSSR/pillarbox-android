--- conflicted
+++ resolved
@@ -20,13 +20,8 @@
 /**
  * A [ProgressTrackerState] implementation that updates the [Player] progress only when [onFinished] is called.
  *
-<<<<<<< HEAD
- * @param player The [Player] whose current position must be tracked.
- * @param coroutineScope The [CoroutineScope] to state in the current progress.
-=======
  * @param player The [Player] whose progress needs to be tracked.
  * @param coroutineScope The [CoroutineScope] used for managing [StateFlow]s.
->>>>>>> 533f6074
  */
 class SimpleProgressTrackerState(
     private val player: Player,
