/*
 * Copyright (c) SRG SSR. All rights reserved.
 * License information is available from the LICENSE file.
 */
package ch.srgssr.pillarbox.ui.extension

import androidx.compose.runtime.Composable
import androidx.compose.runtime.FloatState
import androidx.compose.runtime.IntState
import androidx.compose.runtime.LongState
import androidx.compose.runtime.State
import androidx.compose.runtime.asFloatState
import androidx.compose.runtime.asIntState
import androidx.compose.runtime.asLongState
import androidx.compose.runtime.collectAsState
import androidx.compose.runtime.derivedStateOf
import androidx.compose.runtime.getValue
import androidx.compose.runtime.remember
import androidx.media3.common.DeviceInfo
import androidx.media3.common.MediaItem
import androidx.media3.common.MediaMetadata
import androidx.media3.common.PlaybackException
import androidx.media3.common.Player
import androidx.media3.common.Player.Commands
import androidx.media3.common.VideoSize
import ch.srgssr.pillarbox.player.DefaultUpdateInterval
import ch.srgssr.pillarbox.player.PillarboxPlayer
import ch.srgssr.pillarbox.player.analytics.metrics.PlaybackMetrics
import ch.srgssr.pillarbox.player.asset.timeRange.Chapter
import ch.srgssr.pillarbox.player.availableCommandsAsFlow
import ch.srgssr.pillarbox.player.currentBufferedPercentageAsFlow
import ch.srgssr.pillarbox.player.currentMediaMetadataAsFlow
import ch.srgssr.pillarbox.player.currentPositionAsFlow
import ch.srgssr.pillarbox.player.durationAsFlow
<<<<<<< HEAD
=======
import ch.srgssr.pillarbox.player.extension.getChapterAtPosition
>>>>>>> ba8cf7db
import ch.srgssr.pillarbox.player.extension.getCurrentMediaItems
import ch.srgssr.pillarbox.player.extension.getPlaybackSpeed
import ch.srgssr.pillarbox.player.getAspectRatioAsFlow
import ch.srgssr.pillarbox.player.getCurrentChapterAsFlow
import ch.srgssr.pillarbox.player.getCurrentMediaItemIndexAsFlow
import ch.srgssr.pillarbox.player.getCurrentMediaItemsAsFlow
import ch.srgssr.pillarbox.player.getDeviceInfoAsFlow
import ch.srgssr.pillarbox.player.getPlaybackSpeedAsFlow
import ch.srgssr.pillarbox.player.getVolumeAsFlow
import ch.srgssr.pillarbox.player.isCurrentMediaItemLiveAsFlow
import ch.srgssr.pillarbox.player.isDeviceMutedAsFlow
import ch.srgssr.pillarbox.player.isPlayingAsFlow
import ch.srgssr.pillarbox.player.mediaItemCountAsFlow
import ch.srgssr.pillarbox.player.playWhenReadyAsFlow
import ch.srgssr.pillarbox.player.playbackStateAsFlow
import ch.srgssr.pillarbox.player.playerErrorAsFlow
import ch.srgssr.pillarbox.player.videoSizeAsFlow
import kotlinx.coroutines.flow.map
import kotlin.time.Duration

/**
 * Observe the [Player.isPlaying] property as a [State].
 *
 * @return A [State] that represents whether the [Player] is currently playing.
 */
@Composable
fun Player.isPlayingAsState(): State<Boolean> {
    val flow = remember(this) {
        isPlayingAsFlow()
    }
    return flow.collectAsState(initial = isPlaying)
}

/**
 * Observe the [Player.getPlayWhenReady] property as a [State].
 *
 * @return A [State] that represents the current 'play when ready' value of the [Player].
 */
@Composable
fun Player.playWhenReadyAsState(): State<Boolean> {
    val flow = remember(this) {
        playWhenReadyAsFlow()
    }
    return flow.collectAsState(initial = playWhenReady)
}

/**
 * Observe the [Player.getPlaybackState] property as a [State].
 *
 * @return A [State] that presents the current playback state of the [Player].
 */
@Composable
fun Player.playbackStateAsState(): IntState {
    val flow = remember(this) {
        playbackStateAsFlow()
    }
    return flow.collectAsState(initial = playbackState).asIntState()
}

/**
 * Observe the [Player.getCurrentPosition] property as a [State].
 *
 * @return A [State] that represents the current position of the [Player].
 */
@Composable
fun Player.currentPositionAsState(): LongState {
    val flow = remember(this) {
        currentPositionAsFlow()
    }
    return flow.collectAsState(initial = currentPosition).asLongState()
}

/**
 * Observe the [Player.getBufferedPercentage] property, adjusted between 0 and 1, as a [State].
 *
 * @param updateInterval The interval at which this value is updated.
 *
 * @return A [State] that represents the buffer percentage (between 0 and 1) of the [Player].
 */
@Composable
fun Player.currentBufferedPercentageAsState(updateInterval: Duration = DefaultUpdateInterval): FloatState {
    val flow = remember(this, updateInterval) {
        currentBufferedPercentageAsFlow(updateInterval)
    }
    return flow.collectAsState(initial = bufferedPercentage / 100f).asFloatState()
}

/**
 * Observe the [Player.getDuration] property as a [State].
 *
 * @return A [State] that represents the duration of the current [MediaItem].
 */
@Composable
fun Player.durationAsState(): LongState {
    val flow = remember(this) {
        durationAsFlow()
    }
    return flow.collectAsState(initial = duration).asLongState()
}

/**
 * Observe the [Player.getAvailableCommands] property as a [State].
 *
 * @return A [State] that represents the currently available commands of the [Player].
 */
@Composable
fun Player.availableCommandsAsState(): State<Commands> {
    val flow = remember(this) {
        availableCommandsAsFlow()
    }
    return flow.collectAsState(initial = availableCommands)
}

/**
 * Observe the [Player.getPlayerError] property as a [State].
 *
 * @return A [State] that represents the current error of the [Player], or `null` if none.
 */
@Composable
fun Player.playerErrorAsState(): State<PlaybackException?> {
    val flow = remember(this) {
        playerErrorAsFlow()
    }
    return flow.collectAsState(initial = playerError)
}

/**
 * Observe the [Player.getMediaItemCount] property as a [State].
 *
 * @return A [State] that represents the current [MediaItem] count of the [Player].
 */
@Composable
fun Player.mediaItemCountAsState(): IntState {
    val flow = remember(this) {
        mediaItemCountAsFlow()
    }
    return flow.collectAsState(initial = mediaItemCount).asIntState()
}

/**
 * Observe whether the [Player] has any media items.
 *
 * @return A [State] that represents whether the [Player] currently has any media items.
 */
@Composable
fun Player.hasMediaItemsAsState(): State<Boolean> {
    val mediaItemCount by mediaItemCountAsState()

    return remember {
        derivedStateOf { mediaItemCount > 0 }
    }
}

/**
 * Observe the [Player.getPlaybackSpeed] property as a [State].
 *
 * @return A [State] that represents the current playback speed of the [Player].
 */
@Composable
fun Player.playbackSpeedAsState(): FloatState {
    val flow = remember(this) {
        getPlaybackSpeedAsFlow()
    }
    return flow.collectAsState(initial = getPlaybackSpeed()).asFloatState()
}

/**
 * Observe the [Player.getMediaMetadata] property as a [State].
 *
 * @return A [State] that represents the metadata of the current [MediaItem] of the [Player].
 */
@Composable
fun Player.currentMediaMetadataAsState(): State<MediaMetadata> {
    val flow = remember(this) {
        currentMediaMetadataAsFlow()
    }
    return flow.collectAsState(initial = mediaMetadata)
}

/**
 * Observe the [Player.getCurrentMediaItemIndex] property as a [State].
 *
 * @return A [State] that represents the current [MediaItem] index.
 */
@Composable
fun Player.currentMediaItemIndexAsState(): IntState {
    val flow = remember(this) {
        getCurrentMediaItemIndexAsFlow()
    }
    return flow.collectAsState(initial = currentMediaItemIndex).asIntState()
}

/**
 * Observe the [Player.getCurrentMediaItems] property as a [State].
 *
 * @return A [State] that represents the current [MediaItem]s of the [Player].
 */
@Composable
fun Player.getCurrentMediaItemsAsState(): State<List<MediaItem>> {
    val flow = remember(this) {
        getCurrentMediaItemsAsFlow()
    }
    return flow.collectAsState(initial = getCurrentMediaItems())
}

/**
 * Observe the [Player.getCurrentMediaItemIndex] property as a [State].
 *
 * @return A [State] that represents the current media item index of the [Player].
 */
@Composable
fun Player.getCurrentMediaItemIndexAsState(): IntState {
    val flow = remember(this) {
        getCurrentMediaItemIndexAsFlow()
    }
    return flow.collectAsState(initial = currentMediaItemIndex).asIntState()
}

/**
 * Observe the [Player.getVideoSize] property as a [State].
 *
 * @return A [State] that represents the video size of the current [MediaItem].
 */
@Composable
fun Player.videoSizeAsState(): State<VideoSize> {
    val flow = remember(this) {
        videoSizeAsFlow()
    }
    return flow.collectAsState(initial = videoSize)
}

/**
 * Observe the aspect ratio of the current [MediaItem] as a [State].
 *
 * @param defaultAspectRatio The aspect ratio when the video size is unknown, or for audio content.
 *
 * @return A [State] that represents the current aspect ratio of the [Player].
 */
@Composable
fun Player.getAspectRatioAsState(defaultAspectRatio: Float): FloatState {
    val flow = remember(this, defaultAspectRatio) {
        getAspectRatioAsFlow(defaultAspectRatio = defaultAspectRatio)
    }
    return flow.collectAsState(initial = defaultAspectRatio).asFloatState()
}

/**
 * Observe the [Player.isCurrentMediaItemLive] property as a [State].
 *
 * @return A [State] that represents whether the current [MediaItem] is a live stream.
 */
@Composable
fun Player.isCurrentMediaItemLiveAsState(): State<Boolean> {
    val flow = remember(this) {
        isCurrentMediaItemLiveAsFlow()
    }
    return flow.collectAsState(initial = isCurrentMediaItemLive)
}

/**
 * Observe the [Player.getChapterAtPosition] property as a [State].
 *
 * @return A [State] that represents the current [Chapter], or `null` if none.
 */
@Composable
fun PillarboxPlayer.getCurrentChapterAsState(): State<Chapter?> {
    val flow = remember(this) {
        getCurrentChapterAsFlow()
    }
    return flow.collectAsState(initial = getChapterAtPosition())
}

/**
<<<<<<< HEAD
 * Observe the [Player.getCreditAtPosition] property as a [State].
 *
 * @return A [State] that represents the current [Credit], or `null` if none.
 */
@Composable
fun PillarboxPlayer.getCurrentCreditAsState(): State<Credit?> {
    val flow = remember(this) {
        getCurrentCreditAsFlow()
    }
    return flow.collectAsState(initial = getCreditAtPosition())
}

/**
=======
>>>>>>> ba8cf7db
 * Observe the [PillarboxPlayer.getCurrentMetrics] property as a [State].
 *
 * @param updateInterval The interval at which this value is updated.
 *
 * @return A [State] that represents the current metrics of the [PillarboxPlayer], or `null` if none.
 */
@Composable
fun PillarboxPlayer.getPeriodicallyCurrentMetricsAsState(updateInterval: Duration = DefaultUpdateInterval): State<PlaybackMetrics?> {
    return remember(this) {
        currentPositionAsFlow(updateInterval).map { getCurrentMetrics() }
    }.collectAsState(initial = getCurrentMetrics())
}

/**
 * Observe the [Player.getVolume] property as a [State].
 *
 * @return A [State] that represents the current volume.
 */
@Composable
fun Player.getVolumeAsState(): FloatState {
    val flow = remember(this) {
        getVolumeAsFlow()
    }
    return flow.collectAsState(initial = volume).asFloatState()
}

/**
 * Observe the [Player.isDeviceMuted] property as a [State].
 *
 * @return A [State] that represents the current muted state of the device.
 */
@Composable
fun Player.isDeviceMutedAsState(): State<Boolean> {
    val flow = remember(this) {
        isDeviceMutedAsFlow()
    }
    return flow.collectAsState(initial = isDeviceMuted)
}

/**
 * Observe the [Player.getDeviceInfo] property as a [State].
 */
@Composable
fun Player.getDeviceInfoAsState(): State<DeviceInfo> {
    return remember(this) { getDeviceInfoAsFlow() }.collectAsState(deviceInfo)
}<|MERGE_RESOLUTION|>--- conflicted
+++ resolved
@@ -32,10 +32,6 @@
 import ch.srgssr.pillarbox.player.currentMediaMetadataAsFlow
 import ch.srgssr.pillarbox.player.currentPositionAsFlow
 import ch.srgssr.pillarbox.player.durationAsFlow
-<<<<<<< HEAD
-=======
-import ch.srgssr.pillarbox.player.extension.getChapterAtPosition
->>>>>>> ba8cf7db
 import ch.srgssr.pillarbox.player.extension.getCurrentMediaItems
 import ch.srgssr.pillarbox.player.extension.getPlaybackSpeed
 import ch.srgssr.pillarbox.player.getAspectRatioAsFlow
@@ -309,22 +305,6 @@
 }
 
 /**
-<<<<<<< HEAD
- * Observe the [Player.getCreditAtPosition] property as a [State].
- *
- * @return A [State] that represents the current [Credit], or `null` if none.
- */
-@Composable
-fun PillarboxPlayer.getCurrentCreditAsState(): State<Credit?> {
-    val flow = remember(this) {
-        getCurrentCreditAsFlow()
-    }
-    return flow.collectAsState(initial = getCreditAtPosition())
-}
-
-/**
-=======
->>>>>>> ba8cf7db
  * Observe the [PillarboxPlayer.getCurrentMetrics] property as a [State].
  *
  * @param updateInterval The interval at which this value is updated.
