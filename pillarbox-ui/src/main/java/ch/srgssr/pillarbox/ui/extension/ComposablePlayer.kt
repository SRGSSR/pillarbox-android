--- conflicted
+++ resolved
@@ -364,7 +364,6 @@
 }
 
 /**
-<<<<<<< HEAD
  * Observe the [Player.getVolume] property as a [State].
  *
  * @return A [State] that represents the current volume.
@@ -388,11 +387,12 @@
         isDeviceMutedAsFlow()
     }
     return flow.collectAsState(initial = isDeviceMuted)
-=======
+}
+
+/**
  * Observe the [Player.getDeviceInfo] property as a [State].
  */
 @Composable
 fun Player.getDeviceInfoAsState(): State<DeviceInfo> {
     return remember(this) { getDeviceInfoAsFlow() }.collectAsState(deviceInfo)
->>>>>>> 4bc13c1b
 }