/*
 * Copyright (c) SRG SSR. All rights reserved.
 * License information is available from the LICENSE file.
 */

plugins {
    alias(libs.plugins.pillarbox.android.library)
    alias(libs.plugins.pillarbox.android.library.compose)
    alias(libs.plugins.pillarbox.android.library.publishing)
    alias(libs.plugins.pillarbox.android.library.tested.module)
}

dependencies {
    api(project(":pillarbox-player"))

    implementation(libs.androidx.annotation)
    implementation(platform(libs.androidx.compose.bom))
    implementation(libs.androidx.compose.foundation)
    api(libs.androidx.compose.foundation.layout)
    api(libs.androidx.compose.runtime)
    implementation(libs.androidx.compose.ui)
    implementation(libs.androidx.compose.ui.geometry)
    implementation(libs.androidx.compose.ui.graphics)
    implementation(libs.androidx.compose.ui.text)
    debugImplementation(libs.androidx.compose.ui.tooling)
    implementation(libs.androidx.compose.ui.tooling.preview)
    implementation(libs.androidx.compose.ui.unit)
    implementation(libs.androidx.lifecycle.common)
    implementation(libs.androidx.lifecycle.runtime.compose)
    api(libs.androidx.media3.common)
    api(libs.androidx.media3.exoplayer)
    api(libs.androidx.media3.ui)
    implementation(libs.guava)
    implementation(libs.kotlinx.coroutines.core)
<<<<<<< HEAD
=======

    debugRuntimeOnly(libs.androidx.compose.ui.test.manifest)
    debugImplementation(libs.androidx.compose.ui.tooling)

    testImplementation(platform(libs.androidx.compose.bom))
    testImplementation(libs.androidx.compose.ui.test.junit4)
    testImplementation(libs.androidx.media3.test.utils)
    testImplementation(libs.androidx.media3.test.utils.robolectric)
    testImplementation(libs.androidx.test.core)
    testImplementation(libs.androidx.test.ext.junit)
    testImplementation(libs.junit)
    testImplementation(libs.kotlin.test)
    testRuntimeOnly(libs.robolectric)
>>>>>>> ba8cf7db
}<|MERGE_RESOLUTION|>--- conflicted
+++ resolved
@@ -32,8 +32,6 @@
     api(libs.androidx.media3.ui)
     implementation(libs.guava)
     implementation(libs.kotlinx.coroutines.core)
-<<<<<<< HEAD
-=======
 
     debugRuntimeOnly(libs.androidx.compose.ui.test.manifest)
     debugImplementation(libs.androidx.compose.ui.tooling)
@@ -47,5 +45,4 @@
     testImplementation(libs.junit)
     testImplementation(libs.kotlin.test)
     testRuntimeOnly(libs.robolectric)
->>>>>>> ba8cf7db
 }