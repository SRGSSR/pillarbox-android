/*
 * Copyright (c) SRG SSR. All rights reserved.
 * License information is available from the LICENSE file.
 */
package ch.srgssr.pillarbox.demo.tv.ui.player.compose

import androidx.activity.compose.BackHandler
import androidx.compose.animation.AnimatedVisibility
import androidx.compose.animation.slideInVertically
import androidx.compose.animation.slideOutVertically
import androidx.compose.foundation.background
import androidx.compose.foundation.focusable
import androidx.compose.foundation.layout.Arrangement
import androidx.compose.foundation.layout.Box
import androidx.compose.foundation.layout.Column
import androidx.compose.foundation.layout.Row
import androidx.compose.foundation.layout.Spacer
import androidx.compose.foundation.layout.fillMaxHeight
import androidx.compose.foundation.layout.fillMaxSize
import androidx.compose.foundation.layout.fillMaxWidth
import androidx.compose.foundation.layout.padding
import androidx.compose.foundation.layout.width
import androidx.compose.material.icons.Icons
import androidx.compose.material.icons.automirrored.filled.PlaylistPlay
import androidx.compose.material.icons.filled.Repeat
import androidx.compose.material.icons.filled.RepeatOne
import androidx.compose.material.icons.filled.Settings
import androidx.compose.material.icons.filled.Shuffle
import androidx.compose.runtime.Composable
import androidx.compose.runtime.CompositionLocalProvider
import androidx.compose.runtime.LaunchedEffect
import androidx.compose.runtime.collectAsState
import androidx.compose.runtime.getValue
import androidx.compose.runtime.mutableStateOf
import androidx.compose.runtime.remember
import androidx.compose.runtime.setValue
import androidx.compose.ui.Alignment
import androidx.compose.ui.Modifier
import androidx.compose.ui.focus.FocusRequester
import androidx.compose.ui.focus.focusRequester
import androidx.compose.ui.focus.onFocusChanged
import androidx.compose.ui.graphics.Color
import androidx.compose.ui.input.key.KeyEventType
import androidx.compose.ui.layout.ContentScale
import androidx.compose.ui.layout.onGloballyPositioned
import androidx.compose.ui.res.painterResource
import androidx.compose.ui.res.stringResource
import androidx.compose.ui.unit.dp
import androidx.media3.common.C
import androidx.media3.common.MediaMetadata
import androidx.media3.common.Player
import androidx.media3.common.Timeline.Window
import androidx.tv.material3.Button
import androidx.tv.material3.DrawerValue
import androidx.tv.material3.Icon
import androidx.tv.material3.IconButton
import androidx.tv.material3.IconButtonDefaults
import androidx.tv.material3.LocalContentColor
import androidx.tv.material3.LocalTextStyle
import androidx.tv.material3.MaterialTheme
import androidx.tv.material3.ModalNavigationDrawer
import androidx.tv.material3.Surface
import androidx.tv.material3.SurfaceDefaults
import androidx.tv.material3.Text
import androidx.tv.material3.rememberDrawerState
import ch.srgssr.pillarbox.demo.shared.extension.onDpadEvent
import ch.srgssr.pillarbox.demo.shared.ui.components.PillarboxSlider
import ch.srgssr.pillarbox.demo.shared.ui.getFormatter
import ch.srgssr.pillarbox.demo.shared.ui.localTimeFormatter
import ch.srgssr.pillarbox.demo.shared.ui.player.DefaultVisibilityDelay
import ch.srgssr.pillarbox.demo.shared.ui.player.metrics.MetricsOverlay
import ch.srgssr.pillarbox.demo.shared.ui.player.rememberDelayedControlsVisibility
<<<<<<< HEAD
import ch.srgssr.pillarbox.demo.shared.ui.player.rememberProgressTrackerState
=======
import ch.srgssr.pillarbox.demo.shared.ui.player.shouldDisplayArtworkAsState
>>>>>>> 4bc13c1b
import ch.srgssr.pillarbox.demo.shared.ui.rememberIsTalkBackEnabled
import ch.srgssr.pillarbox.demo.shared.ui.settings.MetricsOverlayOptions
import ch.srgssr.pillarbox.demo.tv.R
import ch.srgssr.pillarbox.demo.tv.ui.player.compose.controls.PlayerError
import ch.srgssr.pillarbox.demo.tv.ui.player.compose.controls.PlayerPlaybackRow
import ch.srgssr.pillarbox.demo.tv.ui.player.compose.playlist.PlaylistDrawer
import ch.srgssr.pillarbox.demo.tv.ui.player.compose.settings.PlaybackSettingsDrawer
import ch.srgssr.pillarbox.demo.tv.ui.theme.paddings
import ch.srgssr.pillarbox.player.PillarboxPlayer
import ch.srgssr.pillarbox.player.currentPositionAsFlow
import ch.srgssr.pillarbox.player.extension.canSeek
import ch.srgssr.pillarbox.player.extension.canSetRepeatMode
import ch.srgssr.pillarbox.player.extension.canSetShuffleMode
import ch.srgssr.pillarbox.player.extension.getUnixTimeMs
import ch.srgssr.pillarbox.ui.ProgressTrackerState
import ch.srgssr.pillarbox.ui.extension.availableCommandsAsState
import ch.srgssr.pillarbox.ui.extension.currentBufferedPercentageAsState
import ch.srgssr.pillarbox.ui.extension.currentMediaMetadataAsState
import ch.srgssr.pillarbox.ui.extension.durationAsState
import ch.srgssr.pillarbox.ui.extension.getCurrentChapterAsState
import ch.srgssr.pillarbox.ui.extension.getCurrentCreditAsState
import ch.srgssr.pillarbox.ui.extension.isCurrentMediaItemLiveAsState
import ch.srgssr.pillarbox.ui.extension.isPlayingAsState
import ch.srgssr.pillarbox.ui.extension.playerErrorAsState
import ch.srgssr.pillarbox.ui.extension.repeatModeAsState
import ch.srgssr.pillarbox.ui.extension.shuffleModeEnabledAsState
import ch.srgssr.pillarbox.ui.widget.player.PlayerSurface
import coil3.compose.AsyncImage
import kotlinx.coroutines.delay
import kotlinx.coroutines.flow.map
import kotlinx.datetime.Instant
import kotlinx.datetime.TimeZone
import kotlinx.datetime.toLocalDateTime
import kotlin.time.Duration
import kotlin.time.Duration.Companion.ZERO
import kotlin.time.Duration.Companion.milliseconds
import kotlin.time.Duration.Companion.seconds
import ch.srgssr.pillarbox.demo.shared.R as sharedR

private enum class DrawerMode {
    PLAYLIST,
    SETTINGS,
}

/**
 * TV player view
 *
 * @param player
 * @param modifier
 * @param metricsOverlayEnabled
 * @param metricsOverlayOptions
 */
@Suppress("CyclomaticComplexMethod")
@Composable
fun PlayerView(
    player: PillarboxPlayer,
    modifier: Modifier = Modifier,
    metricsOverlayEnabled: Boolean,
    metricsOverlayOptions: MetricsOverlayOptions,
) {
    val drawerState = rememberDrawerState(initialValue = DrawerValue.Closed)
    val talkBackEnabled = rememberIsTalkBackEnabled()
    val isPlaying by player.isPlayingAsState()
    val availableCommands by player.availableCommandsAsState()
    val keepControlDelay = if (!talkBackEnabled && isPlaying) DefaultVisibilityDelay else ZERO
    val controlsVisibilityState = rememberDelayedControlsVisibility(initialVisible = true, keepControlDelay)

    var drawerMode by remember { mutableStateOf(DrawerMode.SETTINGS) }

    LaunchedEffect(drawerState.currentValue) {
        controlsVisibilityState.visible = when (drawerState.currentValue) {
            DrawerValue.Closed -> true
            DrawerValue.Open -> false
        }
    }

    BackHandler(enabled = controlsVisibilityState.visible) {
        controlsVisibilityState.visible = false
    }

    ModalNavigationDrawer(
        drawerContent = { drawerValue ->
            if (drawerValue == DrawerValue.Open) {
                BackHandler {
                    drawerState.setValue(DrawerValue.Closed)
                }

                var hasFocus by remember { mutableStateOf(false) }

                val focusRequester = remember { FocusRequester() }
                val modifier = Modifier
                    .width(320.dp)
                    .fillMaxHeight()
                    .padding(MaterialTheme.paddings.baseline)
                    .focusRequester(focusRequester)
                    .onFocusChanged { hasFocus = it.hasFocus }
                    .onGloballyPositioned {
                        if (!hasFocus) {
                            focusRequester.requestFocus()
                        }
                    }

                Surface(
                    modifier = modifier,
                    shape = MaterialTheme.shapes.large,
                    colors = SurfaceDefaults.colors(containerColor = MaterialTheme.colorScheme.surfaceVariant.copy(alpha = 0.8f)),
                ) {
                    CompositionLocalProvider(LocalContentColor provides MaterialTheme.colorScheme.onSurface) {
                        when (drawerMode) {
                            DrawerMode.PLAYLIST -> PlaylistDrawer(player)
                            DrawerMode.SETTINGS -> PlaybackSettingsDrawer(player)
                        }
                    }
                }
            }
        },
        modifier = modifier,
        drawerState = drawerState,
    ) {
        val error by player.playerErrorAsState()
        if (error != null) {
            PlayerError(
                modifier = Modifier.fillMaxSize(),
                playerError = error!!,
                onRetry = player::prepare,
            )
        } else {
            PlayerSurface(
                player = player,
                modifier = Modifier
                    .fillMaxSize()
                    .onDpadEvent(
                        eventType = KeyEventType.KeyUp,
                        onEnter = {
                            controlsVisibilityState.visible = true
                            true
                        },
                    )
                    .focusable(true),
            )
            val shouldDisplayArtwork by player.shouldDisplayArtworkAsState()
            val mediaMetadata by player.currentMediaMetadataAsState()
            if (shouldDisplayArtwork) {
                AsyncImage(
                    modifier = Modifier
                        .fillMaxSize(),
                    model = mediaMetadata.artworkUri,
                    contentDescription = null,
                    contentScale = ContentScale.Fit,
                    placeholder = painterResource(shareR.drawable.placeholder),
                )
            }

            Box(modifier = Modifier.fillMaxSize()) {
                val currentCredit by player.getCurrentCreditAsState()

<<<<<<< HEAD
                if (metricsOverlayEnabled && player.isMetricsAvailable) {
                    val currentMetricsFlow = remember(player) {
                        player.currentPositionAsFlow(updateInterval = 500.milliseconds)
                            .map { player.getCurrentMetrics() }
                    }
                    val currentMetrics by currentMetricsFlow.collectAsState(initial = player.getCurrentMetrics())
=======
                Column {
                    ChapterInfo(
                        player = player,
                        currentMediaMetadata = mediaMetadata,
                        controlsVisible = controlsVisibilityState.visible,
                    )
>>>>>>> 4bc13c1b

                    currentMetrics?.let {
                        MetricsOverlay(
                            playbackMetrics = it,
                            overlayOptions = metricsOverlayOptions,
                            modifier = Modifier.padding(MaterialTheme.paddings.baseline),
                        )
                    }
                }

                ChapterInfo(
                    player = player,
                    controlsVisible = controlsVisibilityState.visible,
                )

                if (!controlsVisibilityState.visible && currentCredit != null) {
                    SkipButton(
                        modifier = Modifier
                            .align(Alignment.BottomEnd)
                            .padding(MaterialTheme.paddings.baseline),
                        onClick = { player.seekTo(currentCredit?.end ?: 0L) },
                    )
                }

                AnimatedVisibility(
                    visible = controlsVisibilityState.visible,
                    modifier = Modifier
                        .fillMaxSize()
                        .onFocusChanged {
                            if (it.isFocused) {
                                controlsVisibilityState.reset()
                            }
                        },
                ) {
                    Box {
                        PlayerPlaybackRow(
                            player = player,
                            modifier = Modifier.align(Alignment.Center),
                        )

                        Column(
                            modifier = Modifier
                                .align(Alignment.BottomStart)
                                .padding(MaterialTheme.paddings.baseline),
                            verticalArrangement = Arrangement.spacedBy(MaterialTheme.paddings.small),
                        ) {
                            Row(
                                modifier = Modifier.fillMaxWidth(),
                                horizontalArrangement = Arrangement.spacedBy(MaterialTheme.paddings.small),
                            ) {
                                val repeatMode by player.repeatModeAsState()
                                val shuffleEnabled by player.shuffleModeEnabledAsState()
                                val canSetRepeatMode = availableCommands.canSetRepeatMode()
                                val canSetShuffleMode = availableCommands.canSetShuffleMode()
                                val iconButtonColors = IconButtonDefaults.colors()
                                val activeIconButtonColors = IconButtonDefaults.colors(
                                    containerColor = MaterialTheme.colorScheme.secondaryContainer.copy(alpha = 0.8f),
                                    contentColor = MaterialTheme.colorScheme.onSecondaryContainer,
                                )

                                IconButton(
                                    onClick = {
                                        drawerMode = DrawerMode.SETTINGS
                                        drawerState.setValue(DrawerValue.Open)
                                    },
                                ) {
                                    Icon(
                                        imageVector = Icons.Default.Settings,
                                        contentDescription = stringResource(sharedR.string.settings),
                                    )
                                }

                                IconButton(
                                    onClick = {
                                        drawerMode = DrawerMode.PLAYLIST
                                        drawerState.setValue(DrawerValue.Open)
                                    },
                                ) {
                                    Icon(
                                        imageVector = Icons.AutoMirrored.Filled.PlaylistPlay,
                                        contentDescription = stringResource(R.string.playlist),
                                    )
                                }

                                if (canSetRepeatMode) {
                                    IconButton(
                                        onClick = {
                                            player.repeatMode = when (player.repeatMode) {
                                                Player.REPEAT_MODE_OFF -> Player.REPEAT_MODE_ONE
                                                Player.REPEAT_MODE_ONE -> Player.REPEAT_MODE_ALL
                                                Player.REPEAT_MODE_ALL -> Player.REPEAT_MODE_OFF
                                                else -> error("Unrecognized repeat mode ${player.repeatMode}")
                                            }
                                        },
                                        colors = if (repeatMode == Player.REPEAT_MODE_OFF) iconButtonColors else activeIconButtonColors,
                                    ) {
                                        val repeatIcon = when (repeatMode) {
                                            Player.REPEAT_MODE_ALL,
                                            Player.REPEAT_MODE_OFF -> Icons.Default.Repeat

                                            Player.REPEAT_MODE_ONE -> Icons.Default.RepeatOne
                                            else -> error("Unrecognized repeat mode ${player.repeatMode}")
                                        }

                                        Icon(
                                            imageVector = repeatIcon,
                                            contentDescription = stringResource(sharedR.string.repeat_mode),
                                        )
                                    }
                                }

                                if (canSetShuffleMode) {
                                    IconButton(
                                        onClick = { player.shuffleModeEnabled = !shuffleEnabled },
                                        colors = if (shuffleEnabled) activeIconButtonColors else iconButtonColors,
                                    ) {
                                        Icon(
                                            imageVector = Icons.Default.Shuffle,
                                            contentDescription = stringResource(sharedR.string.shuffle),
                                        )
                                    }
                                }

                                if (currentCredit != null) {
                                    Spacer(modifier = Modifier.weight(1f))

                                    SkipButton(
                                        onClick = { player.seekTo(currentCredit?.end ?: 0L) },
                                    )
                                }
                            }

                            AnimatedVisibility(availableCommands.canSeek()) {
                                PlayerTimeRow(
                                    player = player,
                                    onProgressChange = controlsVisibilityState::reset,
                                )
                            }
                        }
                    }
                }
            }
        }
    }
}

@Composable
private fun ChapterInfo(
    player: Player,
    controlsVisible: Boolean,
    currentMediaMetadata: MediaMetadata,
    modifier: Modifier = Modifier,
) {
    val currentChapter by player.getCurrentChapterAsState()
    var showChapterInfo by remember {
        mutableStateOf(currentChapter?.mediaMetadata != null)
    }

    LaunchedEffect(currentChapter) {
        showChapterInfo = currentChapter?.mediaMetadata != null
        if (showChapterInfo) {
            delay(5.seconds)
            showChapterInfo = false
        }
    }

    AnimatedVisibility(
        visible = controlsVisible || showChapterInfo,
        modifier = modifier,
        enter = slideInVertically(),
        exit = slideOutVertically(),
    ) {
        MediaMetadataView(currentChapter?.mediaMetadata ?: currentMediaMetadata)
    }
}

@Composable
private fun SkipButton(
    modifier: Modifier = Modifier,
    onClick: () -> Unit,
) {
    Button(
        onClick = onClick,
        modifier = modifier,
    ) {
        Text(text = stringResource(sharedR.string.skip))
    }
}

@Composable
private fun PlayerTimeRow(
    player: Player,
    modifier: Modifier = Modifier,
    progressTracker: ProgressTrackerState = rememberProgressTrackerState(player = player),
    onProgressChange: () -> Unit,
) {
    val window = remember { Window() }
    val durationMs by player.durationAsState()
    val duration = if (durationMs == C.TIME_UNSET) ZERO else durationMs.milliseconds
    val currentProgress by progressTracker.progress.collectAsState()
    val currentProgressPercent = currentProgress.inWholeMilliseconds / player.duration.coerceAtLeast(1).toFloat()
    val bufferPercentage by player.currentBufferedPercentageAsState()
    val formatter = duration.getFormatter()
    var compactMode by remember { mutableStateOf(true) }

    val isLive by player.isCurrentMediaItemLiveAsState()
    val timePosition = if (isLive) player.getUnixTimeMs(currentProgress.inWholeMilliseconds, window) else C.TIME_UNSET
    val positionLabel = when (timePosition) {
        C.TIME_UNSET -> formatter(currentProgress)

        else -> {
            val localTime = Instant.fromEpochMilliseconds(timePosition).toLocalDateTime(TimeZone.currentSystemDefault()).time
            localTimeFormatter.format(localTime)
        }
    }
    val progressTrackerChangeProxy = { progress: Duration ->
        progressTracker.onChanged(progress)
        onProgressChange()
    }
    val updateProgress = { newProgress: Duration ->
        newProgress.coerceIn(ZERO, duration)
            .takeIf { it != currentProgress }
            ?.let(progressTrackerChangeProxy)
    }

    Column(
        modifier = modifier
            .background(
                color = MaterialTheme.colorScheme.surfaceVariant.copy(alpha = 0.8f),
                shape = MaterialTheme.shapes.large,
            )
            .padding(top = MaterialTheme.paddings.baseline)
            .padding(horizontal = MaterialTheme.paddings.baseline)
            .padding(bottom = MaterialTheme.paddings.small),
        verticalArrangement = Arrangement.spacedBy(MaterialTheme.paddings.mini),
    ) {
        CompositionLocalProvider(LocalContentColor provides MaterialTheme.colorScheme.onSurface) {
            PillarboxSlider(
                value = currentProgressPercent,
                range = 0f..1f,
                compactMode = compactMode,
                modifier = Modifier.onFocusChanged { compactMode = !it.hasFocus },
                secondaryValue = bufferPercentage,
                thumbColorEnabled = Color.White,
                thumbColorDisabled = Color.White,
                activeTrackColorEnabled = Color.Red,
                activeTrackColorDisabled = Color.Red,
                inactiveTrackColorEnabled = Color.White,
                inactiveTrackColorDisabled = Color.White,
                secondaryTrackColorEnabled = Color.Gray,
                secondaryTrackColorDisabled = Color.Gray,
                onValueChange = { progressTrackerChangeProxy((it * player.duration).toLong().milliseconds) },
                onValueChangeFinished = progressTracker::onFinished,
                onSeekBack = { updateProgress(currentProgress - player.seekBackIncrement.milliseconds) },
                onSeekForward = { updateProgress(currentProgress + player.seekForwardIncrement.milliseconds) },
            )

            Row(
                horizontalArrangement = Arrangement.SpaceBetween,
                modifier = Modifier.fillMaxWidth(),
            ) {
                CompositionLocalProvider(LocalTextStyle provides MaterialTheme.typography.labelSmall) {
                    Text(text = positionLabel)

                    Text(text = formatter(duration))
                }
            }
        }
    }
}<|MERGE_RESOLUTION|>--- conflicted
+++ resolved
@@ -70,11 +70,8 @@
 import ch.srgssr.pillarbox.demo.shared.ui.player.DefaultVisibilityDelay
 import ch.srgssr.pillarbox.demo.shared.ui.player.metrics.MetricsOverlay
 import ch.srgssr.pillarbox.demo.shared.ui.player.rememberDelayedControlsVisibility
-<<<<<<< HEAD
 import ch.srgssr.pillarbox.demo.shared.ui.player.rememberProgressTrackerState
-=======
 import ch.srgssr.pillarbox.demo.shared.ui.player.shouldDisplayArtworkAsState
->>>>>>> 4bc13c1b
 import ch.srgssr.pillarbox.demo.shared.ui.rememberIsTalkBackEnabled
 import ch.srgssr.pillarbox.demo.shared.ui.settings.MetricsOverlayOptions
 import ch.srgssr.pillarbox.demo.tv.R
@@ -224,28 +221,19 @@
                     model = mediaMetadata.artworkUri,
                     contentDescription = null,
                     contentScale = ContentScale.Fit,
-                    placeholder = painterResource(shareR.drawable.placeholder),
+                    placeholder = painterResource(sharedR.drawable.placeholder),
                 )
             }
 
             Box(modifier = Modifier.fillMaxSize()) {
                 val currentCredit by player.getCurrentCreditAsState()
 
-<<<<<<< HEAD
                 if (metricsOverlayEnabled && player.isMetricsAvailable) {
                     val currentMetricsFlow = remember(player) {
                         player.currentPositionAsFlow(updateInterval = 500.milliseconds)
                             .map { player.getCurrentMetrics() }
                     }
                     val currentMetrics by currentMetricsFlow.collectAsState(initial = player.getCurrentMetrics())
-=======
-                Column {
-                    ChapterInfo(
-                        player = player,
-                        currentMediaMetadata = mediaMetadata,
-                        controlsVisible = controlsVisibilityState.visible,
-                    )
->>>>>>> 4bc13c1b
 
                     currentMetrics?.let {
                         MetricsOverlay(
@@ -258,6 +246,7 @@
 
                 ChapterInfo(
                     player = player,
+                    currentMediaMetadata = mediaMetadata,
                     controlsVisible = controlsVisibilityState.visible,
                 )
 
@@ -400,6 +389,7 @@
     modifier: Modifier = Modifier,
 ) {
     val currentChapter by player.getCurrentChapterAsState()
+
     var showChapterInfo by remember {
         mutableStateOf(currentChapter?.mediaMetadata != null)
     }
