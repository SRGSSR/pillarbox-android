/*
 * Copyright (c) SRG SSR. All rights reserved.
 * License information is available from the LICENSE file.
 */
package ch.srgssr.pillarbox.demo.tv.ui.player.compose

import androidx.activity.compose.BackHandler
import androidx.compose.animation.AnimatedVisibility
import androidx.compose.animation.slideInVertically
import androidx.compose.animation.slideOutVertically
import androidx.compose.foundation.background
import androidx.compose.foundation.focusable
import androidx.compose.foundation.layout.Arrangement
import androidx.compose.foundation.layout.Box
import androidx.compose.foundation.layout.Column
import androidx.compose.foundation.layout.Row
import androidx.compose.foundation.layout.Spacer
import androidx.compose.foundation.layout.fillMaxHeight
import androidx.compose.foundation.layout.fillMaxSize
import androidx.compose.foundation.layout.fillMaxWidth
import androidx.compose.foundation.layout.padding
import androidx.compose.foundation.layout.width
import androidx.compose.material.icons.Icons
import androidx.compose.material.icons.automirrored.filled.PlaylistPlay
import androidx.compose.material.icons.filled.Repeat
import androidx.compose.material.icons.filled.RepeatOne
import androidx.compose.material.icons.filled.Settings
import androidx.compose.material.icons.filled.Shuffle
import androidx.compose.runtime.Composable
import androidx.compose.runtime.CompositionLocalProvider
import androidx.compose.runtime.LaunchedEffect
import androidx.compose.runtime.collectAsState
import androidx.compose.runtime.getValue
import androidx.compose.runtime.mutableStateOf
import androidx.compose.runtime.remember
import androidx.compose.runtime.setValue
import androidx.compose.ui.Alignment
import androidx.compose.ui.Modifier
import androidx.compose.ui.focus.FocusRequester
import androidx.compose.ui.focus.focusRequester
import androidx.compose.ui.focus.onFocusChanged
import androidx.compose.ui.graphics.Color
import androidx.compose.ui.input.key.KeyEventType
import androidx.compose.ui.layout.ContentScale
import androidx.compose.ui.layout.onGloballyPositioned
import androidx.compose.ui.res.painterResource
import androidx.compose.ui.res.stringResource
import androidx.compose.ui.unit.dp
import androidx.media3.common.C
import androidx.media3.common.MediaMetadata
import androidx.media3.common.Player
import androidx.media3.common.Timeline.Window
import androidx.tv.material3.Button
import androidx.tv.material3.DrawerValue
import androidx.tv.material3.Icon
import androidx.tv.material3.IconButton
import androidx.tv.material3.IconButtonDefaults
import androidx.tv.material3.LocalContentColor
import androidx.tv.material3.LocalTextStyle
import androidx.tv.material3.MaterialTheme
import androidx.tv.material3.ModalNavigationDrawer
import androidx.tv.material3.Surface
import androidx.tv.material3.SurfaceDefaults
import androidx.tv.material3.Text
import androidx.tv.material3.rememberDrawerState
import ch.srgssr.pillarbox.demo.shared.extension.onDpadEvent
import ch.srgssr.pillarbox.demo.shared.ui.components.PillarboxSlider
import ch.srgssr.pillarbox.demo.shared.ui.getFormatter
import ch.srgssr.pillarbox.demo.shared.ui.localTimeFormatter
import ch.srgssr.pillarbox.demo.shared.ui.player.DefaultVisibilityDelay
import ch.srgssr.pillarbox.demo.shared.ui.player.metrics.MetricsOverlay
import ch.srgssr.pillarbox.demo.shared.ui.player.rememberDelayedControlsVisibility
import ch.srgssr.pillarbox.demo.shared.ui.player.rememberProgressTrackerState
import ch.srgssr.pillarbox.demo.shared.ui.player.shouldDisplayArtworkAsState
import ch.srgssr.pillarbox.demo.shared.ui.rememberIsTalkBackEnabled
import ch.srgssr.pillarbox.demo.shared.ui.settings.MetricsOverlayOptions
import ch.srgssr.pillarbox.demo.tv.R
import ch.srgssr.pillarbox.demo.tv.ui.player.compose.controls.PlayerError
import ch.srgssr.pillarbox.demo.tv.ui.player.compose.controls.PlayerPlaybackRow
import ch.srgssr.pillarbox.demo.tv.ui.player.compose.playlist.PlaylistDrawer
import ch.srgssr.pillarbox.demo.tv.ui.player.compose.settings.PlaybackSettingsDrawer
import ch.srgssr.pillarbox.demo.tv.ui.theme.paddings
import ch.srgssr.pillarbox.player.PillarboxPlayer
import ch.srgssr.pillarbox.player.currentPositionAsFlow
import ch.srgssr.pillarbox.player.extension.canSeek
import ch.srgssr.pillarbox.player.extension.canSetRepeatMode
import ch.srgssr.pillarbox.player.extension.canSetShuffleMode
import ch.srgssr.pillarbox.player.extension.getUnixTimeMs
import ch.srgssr.pillarbox.ui.ProgressTrackerState
import ch.srgssr.pillarbox.ui.extension.availableCommandsAsState
import ch.srgssr.pillarbox.ui.extension.currentBufferedPercentageAsState
import ch.srgssr.pillarbox.ui.extension.currentMediaMetadataAsState
import ch.srgssr.pillarbox.ui.extension.durationAsState
import ch.srgssr.pillarbox.ui.extension.getCurrentChapterAsState
import ch.srgssr.pillarbox.ui.extension.getCurrentCreditAsState
import ch.srgssr.pillarbox.ui.extension.isCurrentMediaItemLiveAsState
import ch.srgssr.pillarbox.ui.extension.isPlayingAsState
import ch.srgssr.pillarbox.ui.extension.playerErrorAsState
import ch.srgssr.pillarbox.ui.extension.repeatModeAsState
import ch.srgssr.pillarbox.ui.extension.shuffleModeEnabledAsState
import ch.srgssr.pillarbox.ui.widget.player.PlayerSurface
import coil3.compose.AsyncImage
import kotlinx.coroutines.delay
import kotlinx.coroutines.flow.map
import kotlinx.datetime.TimeZone
import kotlinx.datetime.toLocalDateTime
import kotlin.time.Duration
import kotlin.time.Duration.Companion.ZERO
import kotlin.time.Duration.Companion.milliseconds
import kotlin.time.Duration.Companion.seconds
<<<<<<< HEAD
import ch.srgssr.pillarbox.demo.shared.R as sharedR
=======
import kotlin.time.Instant
import ch.srgssr.pillarbox.demo.shared.R as shareR
>>>>>>> e21883a0

private enum class DrawerMode {
    PLAYLIST,
    SETTINGS,
}

/**
 * TV player view
 *
 * @param player
 * @param modifier
 * @param metricsOverlayEnabled
 * @param metricsOverlayOptions
 */
@Suppress("CyclomaticComplexMethod")
@Composable
fun PlayerView(
    player: PillarboxPlayer,
    modifier: Modifier = Modifier,
    metricsOverlayEnabled: Boolean,
    metricsOverlayOptions: MetricsOverlayOptions,
) {
    val drawerState = rememberDrawerState(initialValue = DrawerValue.Closed)
    val talkBackEnabled = rememberIsTalkBackEnabled()
    val isPlaying by player.isPlayingAsState()
    val availableCommands by player.availableCommandsAsState()
    val keepControlDelay = if (!talkBackEnabled && isPlaying) DefaultVisibilityDelay else ZERO
    val controlsVisibilityState = rememberDelayedControlsVisibility(initialVisible = true, keepControlDelay)

    var drawerMode by remember { mutableStateOf(DrawerMode.SETTINGS) }

    LaunchedEffect(drawerState.currentValue) {
        controlsVisibilityState.visible = when (drawerState.currentValue) {
            DrawerValue.Closed -> true
            DrawerValue.Open -> false
        }
    }

    BackHandler(enabled = controlsVisibilityState.visible) {
        controlsVisibilityState.visible = false
    }

    ModalNavigationDrawer(
        drawerContent = { drawerValue ->
            if (drawerValue == DrawerValue.Open) {
                BackHandler {
                    drawerState.setValue(DrawerValue.Closed)
                }

                var hasFocus by remember { mutableStateOf(false) }

                val focusRequester = remember { FocusRequester() }
                val modifier = Modifier
                    .width(320.dp)
                    .fillMaxHeight()
                    .padding(MaterialTheme.paddings.baseline)
                    .focusRequester(focusRequester)
                    .onFocusChanged { hasFocus = it.hasFocus }
                    .onGloballyPositioned {
                        if (!hasFocus) {
                            focusRequester.requestFocus()
                        }
                    }

                Surface(
                    modifier = modifier,
                    shape = MaterialTheme.shapes.large,
                    colors = SurfaceDefaults.colors(containerColor = MaterialTheme.colorScheme.surfaceVariant.copy(alpha = 0.8f)),
                ) {
                    CompositionLocalProvider(LocalContentColor provides MaterialTheme.colorScheme.onSurface) {
                        when (drawerMode) {
                            DrawerMode.PLAYLIST -> PlaylistDrawer(player)
                            DrawerMode.SETTINGS -> PlaybackSettingsDrawer(player)
                        }
                    }
                }
            }
        },
        modifier = modifier,
        drawerState = drawerState,
    ) {
        val error by player.playerErrorAsState()
        if (error != null) {
            PlayerError(
                modifier = Modifier.fillMaxSize(),
                playerError = error!!,
                onRetry = player::prepare,
            )
        } else {
            PlayerSurface(
                player = player,
                modifier = Modifier
                    .fillMaxSize()
                    .onDpadEvent(
                        eventType = KeyEventType.KeyUp,
                        onEnter = {
                            controlsVisibilityState.visible = true
                            true
                        },
                    )
                    .focusable(true),
            )
            val shouldDisplayArtwork by player.shouldDisplayArtworkAsState()
            val mediaMetadata by player.currentMediaMetadataAsState()
            if (shouldDisplayArtwork) {
                AsyncImage(
                    modifier = Modifier
                        .fillMaxSize()
                        .background(color = Color.Black),
                    model = mediaMetadata.artworkUri,
                    contentDescription = null,
                    contentScale = ContentScale.Fit,
                    placeholder = painterResource(sharedR.drawable.placeholder),
                )
            }

            Box(modifier = Modifier.fillMaxSize()) {
                val currentCredit by player.getCurrentCreditAsState()

                if (metricsOverlayEnabled && player.isMetricsAvailable) {
                    val currentMetricsFlow = remember(player) {
                        player.currentPositionAsFlow(updateInterval = 500.milliseconds)
                            .map { player.getCurrentMetrics() }
                    }
                    val currentMetrics by currentMetricsFlow.collectAsState(initial = player.getCurrentMetrics())

                    currentMetrics?.let {
                        MetricsOverlay(
                            playbackMetrics = it,
                            overlayOptions = metricsOverlayOptions,
                            modifier = Modifier.padding(MaterialTheme.paddings.baseline),
                        )
                    }
                }

                ChapterInfo(
                    player = player,
                    currentMediaMetadata = mediaMetadata,
                    controlsVisible = controlsVisibilityState.visible,
                )

                if (!controlsVisibilityState.visible && currentCredit != null) {
                    SkipButton(
                        modifier = Modifier
                            .align(Alignment.BottomEnd)
                            .padding(MaterialTheme.paddings.baseline),
                        onClick = { player.seekTo(currentCredit?.end ?: 0L) },
                    )
                }

                AnimatedVisibility(
                    visible = controlsVisibilityState.visible,
                    modifier = Modifier
                        .fillMaxSize()
                        .onFocusChanged {
                            if (it.isFocused) {
                                controlsVisibilityState.reset()
                            }
                        },
                ) {
                    Box {
                        PlayerPlaybackRow(
                            player = player,
                            modifier = Modifier.align(Alignment.Center),
                        )

                        Column(
                            modifier = Modifier
                                .align(Alignment.BottomStart)
                                .padding(MaterialTheme.paddings.baseline),
                            verticalArrangement = Arrangement.spacedBy(MaterialTheme.paddings.small),
                        ) {
                            Row(
                                modifier = Modifier.fillMaxWidth(),
                                horizontalArrangement = Arrangement.spacedBy(MaterialTheme.paddings.small),
                            ) {
                                val repeatMode by player.repeatModeAsState()
                                val shuffleEnabled by player.shuffleModeEnabledAsState()
                                val canSetRepeatMode = availableCommands.canSetRepeatMode()
                                val canSetShuffleMode = availableCommands.canSetShuffleMode()
                                val iconButtonColors = IconButtonDefaults.colors()
                                val activeIconButtonColors = IconButtonDefaults.colors(
                                    containerColor = MaterialTheme.colorScheme.secondaryContainer.copy(alpha = 0.8f),
                                    contentColor = MaterialTheme.colorScheme.onSecondaryContainer,
                                )

                                IconButton(
                                    onClick = {
                                        drawerMode = DrawerMode.SETTINGS
                                        drawerState.setValue(DrawerValue.Open)
                                    },
                                ) {
                                    Icon(
                                        imageVector = Icons.Default.Settings,
                                        contentDescription = stringResource(sharedR.string.settings),
                                    )
                                }

                                IconButton(
                                    onClick = {
                                        drawerMode = DrawerMode.PLAYLIST
                                        drawerState.setValue(DrawerValue.Open)
                                    },
                                ) {
                                    Icon(
                                        imageVector = Icons.AutoMirrored.Filled.PlaylistPlay,
                                        contentDescription = stringResource(R.string.playlist),
                                    )
                                }

                                if (canSetRepeatMode) {
                                    IconButton(
                                        onClick = {
                                            player.repeatMode = when (player.repeatMode) {
                                                Player.REPEAT_MODE_OFF -> Player.REPEAT_MODE_ONE
                                                Player.REPEAT_MODE_ONE -> Player.REPEAT_MODE_ALL
                                                Player.REPEAT_MODE_ALL -> Player.REPEAT_MODE_OFF
                                                else -> error("Unrecognized repeat mode ${player.repeatMode}")
                                            }
                                        },
                                        colors = if (repeatMode == Player.REPEAT_MODE_OFF) iconButtonColors else activeIconButtonColors,
                                    ) {
                                        val repeatIcon = when (repeatMode) {
                                            Player.REPEAT_MODE_ALL,
                                            Player.REPEAT_MODE_OFF -> Icons.Default.Repeat

                                            Player.REPEAT_MODE_ONE -> Icons.Default.RepeatOne
                                            else -> error("Unrecognized repeat mode ${player.repeatMode}")
                                        }

                                        Icon(
                                            imageVector = repeatIcon,
                                            contentDescription = stringResource(sharedR.string.repeat_mode),
                                        )
                                    }
                                }

                                if (canSetShuffleMode) {
                                    IconButton(
                                        onClick = { player.shuffleModeEnabled = !shuffleEnabled },
                                        colors = if (shuffleEnabled) activeIconButtonColors else iconButtonColors,
                                    ) {
                                        Icon(
                                            imageVector = Icons.Default.Shuffle,
                                            contentDescription = stringResource(sharedR.string.shuffle),
                                        )
                                    }
                                }

                                if (currentCredit != null) {
                                    Spacer(modifier = Modifier.weight(1f))

                                    SkipButton(
                                        onClick = { player.seekTo(currentCredit?.end ?: 0L) },
                                    )
                                }
                            }

                            AnimatedVisibility(availableCommands.canSeek()) {
                                PlayerTimeRow(
                                    player = player,
                                    onProgressChange = controlsVisibilityState::reset,
                                )
                            }
                        }
                    }
                }
            }
        }
    }
}

@Composable
private fun ChapterInfo(
    player: Player,
    controlsVisible: Boolean,
    currentMediaMetadata: MediaMetadata,
    modifier: Modifier = Modifier,
) {
    val currentChapter by player.getCurrentChapterAsState()

    var showChapterInfo by remember {
        mutableStateOf(currentChapter?.mediaMetadata != null)
    }

    LaunchedEffect(currentChapter) {
        showChapterInfo = currentChapter?.mediaMetadata != null
        if (showChapterInfo) {
            delay(5.seconds)
            showChapterInfo = false
        }
    }

    AnimatedVisibility(
        visible = controlsVisible || showChapterInfo,
        modifier = modifier,
        enter = slideInVertically(),
        exit = slideOutVertically(),
    ) {
        MediaMetadataView(currentChapter?.mediaMetadata ?: currentMediaMetadata)
    }
}

@Composable
private fun SkipButton(
    modifier: Modifier = Modifier,
    onClick: () -> Unit,
) {
    Button(
        onClick = onClick,
        modifier = modifier,
    ) {
        Text(text = stringResource(sharedR.string.skip))
    }
}

@Composable
private fun PlayerTimeRow(
    player: Player,
    modifier: Modifier = Modifier,
    progressTracker: ProgressTrackerState = rememberProgressTrackerState(player = player),
    onProgressChange: () -> Unit,
) {
    val window = remember { Window() }
    val durationMs by player.durationAsState()
    val duration = if (durationMs == C.TIME_UNSET) ZERO else durationMs.milliseconds
    val currentProgress by progressTracker.progress.collectAsState()
    val currentProgressPercent = currentProgress.inWholeMilliseconds / player.duration.coerceAtLeast(1).toFloat()
    val bufferPercentage by player.currentBufferedPercentageAsState()
    val formatter = duration.getFormatter()
    var compactMode by remember { mutableStateOf(true) }

<<<<<<< HEAD
=======
    @Suppress("Indentation", "Wrapping")
    val onSeekProxy = remember(durationMs, positionMs) {
        { newPosition: Long ->
            if (newPosition in 0..durationMs && newPosition != positionMs) {
                onSeek(newPosition)
            }
        }
    }

    var compactMode by remember {
        mutableStateOf(true)
    }
>>>>>>> e21883a0
    val isLive by player.isCurrentMediaItemLiveAsState()
    val timePosition = if (isLive) player.getUnixTimeMs(currentProgress.inWholeMilliseconds, window) else C.TIME_UNSET
    val positionLabel = when (timePosition) {
        C.TIME_UNSET -> formatter(currentProgress)

        else -> {
            val localTime = Instant.fromEpochMilliseconds(timePosition).toLocalDateTime(TimeZone.currentSystemDefault()).time
            localTimeFormatter.format(localTime)
        }
    }
    val progressTrackerChangeProxy = { progress: Duration ->
        progressTracker.onChanged(progress)
        onProgressChange()
    }
    val updateProgress = { newProgress: Duration ->
        newProgress.coerceIn(ZERO, duration)
            .takeIf { it != currentProgress }
            ?.let(progressTrackerChangeProxy)
    }

    Column(
        modifier = modifier
            .background(
                color = MaterialTheme.colorScheme.surfaceVariant.copy(alpha = 0.8f),
                shape = MaterialTheme.shapes.large,
            )
            .padding(top = MaterialTheme.paddings.baseline)
            .padding(horizontal = MaterialTheme.paddings.baseline)
            .padding(bottom = MaterialTheme.paddings.small),
        verticalArrangement = Arrangement.spacedBy(MaterialTheme.paddings.mini),
    ) {
        CompositionLocalProvider(LocalContentColor provides MaterialTheme.colorScheme.onSurface) {
            PillarboxSlider(
                value = currentProgressPercent,
                range = 0f..1f,
                compactMode = compactMode,
                modifier = Modifier.onFocusChanged { compactMode = !it.hasFocus },
                secondaryValue = bufferPercentage,
                thumbColorEnabled = Color.White,
                thumbColorDisabled = Color.White,
                activeTrackColorEnabled = Color.Red,
                activeTrackColorDisabled = Color.Red,
                inactiveTrackColorEnabled = Color.White,
                inactiveTrackColorDisabled = Color.White,
                secondaryTrackColorEnabled = Color.Gray,
                secondaryTrackColorDisabled = Color.Gray,
                onValueChange = { progressTrackerChangeProxy((it * player.duration).toLong().milliseconds) },
                onValueChangeFinished = progressTracker::onFinished,
                onSeekBack = { updateProgress(currentProgress - player.seekBackIncrement.milliseconds) },
                onSeekForward = { updateProgress(currentProgress + player.seekForwardIncrement.milliseconds) },
            )

            Row(
                horizontalArrangement = Arrangement.SpaceBetween,
                modifier = Modifier.fillMaxWidth(),
            ) {
                CompositionLocalProvider(LocalTextStyle provides MaterialTheme.typography.labelSmall) {
                    Text(text = positionLabel)

                    Text(text = formatter(duration))
                }
            }
        }
    }
}<|MERGE_RESOLUTION|>--- conflicted
+++ resolved
@@ -108,12 +108,8 @@
 import kotlin.time.Duration.Companion.ZERO
 import kotlin.time.Duration.Companion.milliseconds
 import kotlin.time.Duration.Companion.seconds
-<<<<<<< HEAD
+import kotlin.time.Instant
 import ch.srgssr.pillarbox.demo.shared.R as sharedR
-=======
-import kotlin.time.Instant
-import ch.srgssr.pillarbox.demo.shared.R as shareR
->>>>>>> e21883a0
 
 private enum class DrawerMode {
     PLAYLIST,
@@ -446,21 +442,6 @@
     val formatter = duration.getFormatter()
     var compactMode by remember { mutableStateOf(true) }
 
-<<<<<<< HEAD
-=======
-    @Suppress("Indentation", "Wrapping")
-    val onSeekProxy = remember(durationMs, positionMs) {
-        { newPosition: Long ->
-            if (newPosition in 0..durationMs && newPosition != positionMs) {
-                onSeek(newPosition)
-            }
-        }
-    }
-
-    var compactMode by remember {
-        mutableStateOf(true)
-    }
->>>>>>> e21883a0
     val isLive by player.isCurrentMediaItemLiveAsState()
     val timePosition = if (isLive) player.getUnixTimeMs(currentProgress.inWholeMilliseconds, window) else C.TIME_UNSET
     val positionLabel = when (timePosition) {
