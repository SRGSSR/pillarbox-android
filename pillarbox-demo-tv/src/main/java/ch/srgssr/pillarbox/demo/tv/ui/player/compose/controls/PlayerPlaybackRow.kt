--- conflicted
+++ resolved
@@ -6,7 +6,6 @@
 
 import androidx.compose.foundation.layout.Arrangement
 import androidx.compose.foundation.layout.Row
-import androidx.compose.foundation.layout.size
 import androidx.compose.material.icons.Icons
 import androidx.compose.material.icons.filled.FastForward
 import androidx.compose.material.icons.filled.FastRewind
@@ -22,12 +21,8 @@
 import androidx.compose.ui.Modifier
 import androidx.compose.ui.focus.FocusRequester
 import androidx.compose.ui.focus.focusRequester
-<<<<<<< HEAD
-import androidx.compose.ui.unit.dp
-=======
 import androidx.compose.ui.graphics.Color
 import androidx.compose.ui.res.stringResource
->>>>>>> 4fdeff18
 import androidx.media3.common.Player
 import androidx.media3.ui.compose.state.rememberNextButtonState
 import androidx.media3.ui.compose.state.rememberPlayPauseButtonState
@@ -75,25 +70,10 @@
                 onClick = previousButtonState::onClick,
             )
 
-<<<<<<< HEAD
-        IconButton(
-            modifier = Modifier
-                .focusRequester(focusRequester)
-                .size(56.dp),
-            onClick = toggleOrResumePlayback,
-        ) {
-            if (isPlaying) {
-                Icon(imageVector = Icons.Default.Pause, contentDescription = null)
-            } else {
-                Icon(imageVector = Icons.Default.PlayArrow, contentDescription = null)
-            }
-        }
-=======
             FastRewindButton(
                 enabled = fastRewindButtonState.isEnabled,
                 onClick = fastRewindButtonState::onClick,
             )
->>>>>>> 4fdeff18
 
             PlayPauseButton(
                 enabled = playPauseButtonState.isEnabled,
