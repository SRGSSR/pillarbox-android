--- conflicted
+++ resolved
@@ -99,13 +99,8 @@
  * @param seekForwardIncrementMs The [seekForward] increment, in milliseconds.
  * @param maxSeekToPreviousPositionMs The maximum position for which [seekToPrevious] seeks to the previous [MediaItem], in milliseconds.
  * @param trackSelector The [CastTrackSelector] to use when selecting tracks from [TrackSelectionParameters].
-<<<<<<< HEAD
- * @param applicationLooper The [Looper] to use it for the application thread.
- * @param clock The [Clock] to use.
-=======
  * @param applicationLooper The [Looper] that must be used for all calls to the player and that is used to call listeners on.
  * @param clock A [Clock] used to generate timestamps.
->>>>>>> 3f66e8f5
  */
 @Suppress("LongParameterList")
 class PillarboxCastPlayer internal constructor(
@@ -184,47 +179,11 @@
         sessionAvailabilityListener = listener
     }
 
-    @Suppress("CyclomaticComplexMethod")
     override fun getState(): State {
         val remoteMediaClient = remoteMediaClient ?: return State.Builder().build()
-<<<<<<< HEAD
+        val itemCount = remoteMediaClient.mediaQueue.itemCount
+        val playlist = remoteMediaClient.createPlaylist()
         val isLoading = remoteMediaClient.playerState == MediaStatus.PLAYER_STATE_LOADING
-        val mediaStatus = remoteMediaClient.mediaStatus
-        val contentPositionMs = remoteMediaClient.getContentPositionMs()
-        val contentDurationMs = remoteMediaClient.getContentDurationMs()
-        val isCommandSupported = { command: Long -> mediaStatus?.isMediaCommandSupported(command) == true }
-        val currentItemIndex = remoteMediaClient.getCurrentMediaItemIndex()
-        val isPlayingAd = mediaStatus?.isPlayingAd == true
-        val itemCount = remoteMediaClient.mediaQueue.itemCount
-        val hasNextItem = !isLoading && !isPlayingAd && currentItemIndex + 1 < itemCount
-        val hasPreviousItem = !isLoading && !isPlayingAd && currentItemIndex - 1 >= 0
-        val canSeek = !isLoading && itemCount > 0 && !isPlayingAd && isCommandSupported(MediaStatus.COMMAND_SEEK) && contentDurationMs != C.TIME_UNSET
-        val canSeekBack = canSeek && contentPositionMs != C.TIME_UNSET && contentPositionMs - seekBackIncrementMs > 0
-        val canSeekForward = canSeek && contentPositionMs + seekForwardIncrementMs < contentDurationMs
-        val hasNext = hasNextItem || canSeek
-        val hasPrevious = hasPreviousItem || canSeek
-
-        val availableCommands = PERMANENT_AVAILABLE_COMMANDS.buildUpon()
-            .addIf(COMMAND_SET_SHUFFLE_MODE, !isLoading)
-            .addIf(COMMAND_SET_TRACK_SELECTION_PARAMETERS, isCommandSupported(MediaStatus.COMMAND_EDIT_TRACKS))
-            .addIf(COMMAND_SEEK_TO_DEFAULT_POSITION, !isPlayingAd)
-            .addIf(COMMAND_SEEK_TO_MEDIA_ITEM, !isPlayingAd)
-            .addIf(COMMAND_SEEK_TO_NEXT_MEDIA_ITEM, hasNextItem)
-            .addIf(COMMAND_SEEK_TO_NEXT, hasNext)
-            .addIf(COMMAND_SEEK_TO_PREVIOUS, hasPrevious)
-            .addIf(COMMAND_SEEK_TO_PREVIOUS_MEDIA_ITEM, hasPreviousItem)
-            .addIf(COMMAND_SET_VOLUME, isCommandSupported(MediaStatus.COMMAND_SET_VOLUME))
-            .addIf(COMMAND_ADJUST_DEVICE_VOLUME_WITH_FLAGS, isCommandSupported(MediaStatus.COMMAND_TOGGLE_MUTE))
-            .addIf(COMMAND_SEEK_IN_CURRENT_MEDIA_ITEM, canSeek)
-            .addIf(COMMAND_SEEK_BACK, canSeekBack)
-            .addIf(COMMAND_SEEK_FORWARD, canSeekForward)
-            .addIf(COMMAND_SET_SPEED_AND_PITCH, isCommandSupported(MediaStatus.COMMAND_PLAYBACK_RATE))
-            .build()
-=======
-        val itemCount = remoteMediaClient.mediaQueue.itemCount
->>>>>>> 3f66e8f5
-        val playlist = remoteMediaClient.createPlaylist()
-
         return State.Builder()
             .setAvailableCommands(remoteMediaClient.getAvailableCommands(seekBackIncrementMs, seekForwardIncrementMs))
             .setPlaybackState(if (playlist.isNotEmpty()) remoteMediaClient.getPlaybackState() else STATE_IDLE)
@@ -637,24 +596,6 @@
     private companion object {
         private const val TAG = "CastSimplePlayer"
         private val DEVICE_INFO_REMOTE_EMPTY = DeviceInfo.Builder(DeviceInfo.PLAYBACK_TYPE_REMOTE).build()
-<<<<<<< HEAD
-        private val PERMANENT_AVAILABLE_COMMANDS = Player.Commands.Builder()
-            .addAll(
-                COMMAND_PLAY_PAUSE,
-                COMMAND_GET_CURRENT_MEDIA_ITEM,
-                COMMAND_GET_TIMELINE,
-                COMMAND_STOP,
-                COMMAND_RELEASE,
-                COMMAND_SET_MEDIA_ITEM,
-                COMMAND_CHANGE_MEDIA_ITEMS,
-                COMMAND_SET_REPEAT_MODE,
-                COMMAND_GET_VOLUME,
-                COMMAND_GET_TRACKS,
-                COMMAND_SET_PLAYLIST_METADATA,
-            )
-            .build()
-=======
->>>>>>> 3f66e8f5
 
         private fun getIdleReasonString(idleReason: Int): String {
             return when (idleReason) {
