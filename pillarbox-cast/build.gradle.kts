/*
 * Copyright (c) SRG SSR. All rights reserved.
 * License information is available from the LICENSE file.
 */
plugins {
    alias(libs.plugins.pillarbox.android.library)
    alias(libs.plugins.pillarbox.android.library.publishing)
    alias(libs.plugins.pillarbox.android.library.tested.module)
}

dependencies {
    api(project(":pillarbox-player"))
    implementation(libs.androidx.annotation)
    api(libs.androidx.media3.cast)
    api(libs.androidx.media3.common)
<<<<<<< HEAD
    implementation(libs.androidx.media3.exoplayer)
=======
    api(libs.androidx.media3.exoplayer)
>>>>>>> b598c089
    implementation(libs.guava)
    api(libs.kotlinx.coroutines.core)

    testImplementation(libs.androidx.test.ext.junit)
    testImplementation(libs.junit)
    testImplementation(libs.kotlin.test)
    testImplementation(libs.kotlinx.coroutines.core)
    testImplementation(libs.kotlinx.coroutines.test)
    testImplementation(libs.mockk)
    testImplementation(libs.mockk.dsl)
    testRuntimeOnly(libs.robolectric)
    testImplementation(libs.turbine)
}<|MERGE_RESOLUTION|>--- conflicted
+++ resolved
@@ -13,11 +13,7 @@
     implementation(libs.androidx.annotation)
     api(libs.androidx.media3.cast)
     api(libs.androidx.media3.common)
-<<<<<<< HEAD
-    implementation(libs.androidx.media3.exoplayer)
-=======
     api(libs.androidx.media3.exoplayer)
->>>>>>> b598c089
     implementation(libs.guava)
     api(libs.kotlinx.coroutines.core)
 
