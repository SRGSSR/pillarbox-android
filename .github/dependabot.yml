--- conflicted
+++ resolved
@@ -41,9 +41,6 @@
           - "ch.srg*"
     ignore:
       - dependency-name: "com.comscore:*"
+      - dependency-name: "com.google.guava:*" # Guava is updated together with AndroidX Media3
       - dependency-name: "com.tagcommander.lib:*"
-<<<<<<< HEAD
-      - dependency-name: "io.ktor:*"
-=======
-      - dependency-name: "com.google.guava:*" # Guava is updated together with AndroidX Media3
->>>>>>> 0a658dcf
+      - dependency-name: "io.ktor:*" # We don't want to update to Ktor 3 yet