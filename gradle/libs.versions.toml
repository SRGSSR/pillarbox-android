[versions]
accompanist = "0.32.0"
android-gradle-plugin = "8.2.1"
androidx-activity = "1.8.2"
androidx-annotation = "1.7.1"
androidx-compose = "2023.10.01"
androidx-core = "1.12.0"
androidx-fragment = "1.6.2"
androidx-leanback = "1.0.0"
androidx-lifecycle = "2.7.0"
androidx-media = "1.7.0"
androidx-media3 = "1.2.1"
androidx-navigation = "2.7.6"
androidx-paging = "3.2.1"
androidx-test-ext-junit = "1.1.5"
androidx-test-monitor = "1.6.1"
androidx-test-runner = "1.5.2"
androidx-tv = "1.0.0-alpha10"
coil = "2.5.0"
comscore = "6.10.0"
dependency-analysis-gradle-plugin = "1.29.0"
detekt = "1.23.4"
guava = "31.1-android"
json = "20231013"
junit = "4.13.2"
kotlin = "1.9.22"
kotlinx-coroutines = "1.7.3"
kotlinx-serialization = "1.6.2"
ktor = "2.3.7"
mockk = "1.13.9"
okhttp = "4.12.0"
srg-data-provider = "0.8.0"
<<<<<<< HEAD
tag-commander-core = "5.4.1"
tag-commander-server-side = "5.5.1"
turbine = "1.0.0"
=======
tag-commander-core = "5.4.2"
tag-commander-server-side = "5.5.2"
>>>>>>> 89ee9de3

[libraries]
accompanist-navigation-material = { module = "com.google.accompanist:accompanist-navigation-material", version.ref = "accompanist" }
androidx-activity = { module = "androidx.activity:activity", version.ref = "androidx-activity" }
androidx-activity-compose = { module = "androidx.activity:activity-compose", version.ref = "androidx-activity" }
androidx-activity-ktx = { module = "androidx.activity:activity-ktx", version.ref = "androidx-activity" }
androidx-annotation = { module = "androidx.annotation:annotation", version.ref = "androidx-annotation" }
androidx-core = { module = "androidx.core:core", version.ref = "androidx-core" }
androidx-core-ktx = { module = "androidx.core:core-ktx", version.ref = "androidx-core" }
androidx-fragment = { module = "androidx.fragment:fragment", version.ref = "androidx-fragment" }
androidx-lifecycle-common = { module = "androidx.lifecycle:lifecycle-common", version.ref = "androidx-lifecycle" }
androidx-lifecycle-runtime-compose = { module = "androidx.lifecycle:lifecycle-runtime-compose", version.ref = "androidx-lifecycle" }
androidx-lifecycle-runtime-ktx = { module = "androidx.lifecycle:lifecycle-runtime-ktx", version.ref = "androidx-lifecycle" }
androidx-lifecycle-viewmodel = { module = "androidx.lifecycle:lifecycle-viewmodel", version.ref = "androidx-lifecycle" }
androidx-lifecycle-viewmodel-ktx = { module = "androidx.lifecycle:lifecycle-viewmodel-ktx", version.ref = "androidx-lifecycle" }
androidx-lifecycle-viewmodel-compose = { module = "androidx.lifecycle:lifecycle-viewmodel-compose", version.ref = "androidx-lifecycle" }
androidx-navigation-common = { module = "androidx.navigation:navigation-common", version.ref = "androidx-navigation" }
androidx-navigation-runtime = { module = "androidx.navigation:navigation-runtime", version.ref = "androidx-navigation" }
androidx-navigation-compose = { module = "androidx.navigation:navigation-compose", version.ref = "androidx-navigation" }
androidx-paging-common = { module = "androidx.paging:paging-common", version.ref = "androidx-paging" }
androidx-paging-compose = { module = "androidx.paging:paging-compose", version.ref = "androidx-paging" }
androidx-test-monitor = { module = "androidx.test:monitor", version.ref = "androidx-test-monitor" }
androidx-test-runner = { module = "androidx.test:runner", version.ref = "androidx-test-runner" }
androidx-tv-foundation = { module = "androidx.tv:tv-foundation", version.ref = "androidx-tv" }
androidx-tv-material = { module = "androidx.tv:tv-material", version.ref = "androidx-tv" }
coil = { group = "io.coil-kt", name = "coil-compose", version.ref = "coil" }
json = { module = "org.json:json", version.ref = "json" }
kotlin-stdlib = { module = "org.jetbrains.kotlin:kotlin-stdlib", version.ref = "kotlin" }
kotlin-test = { module = "org.jetbrains.kotlin:kotlin-test", version.ref = "kotlin" }
kotlinx-serialization-core = { module = "org.jetbrains.kotlinx:kotlinx-serialization-core", version.ref = "kotlinx-serialization" }
kotlinx-serialization-json = { module = "org.jetbrains.kotlinx:kotlinx-serialization-json", version.ref = "kotlinx-serialization" }
ktor-client-core = { module = "io.ktor:ktor-client-core", version.ref = "ktor" }
ktor-client-okhttp = { module = "io.ktor:ktor-client-okhttp", version.ref = "ktor" }
ktor-client-content-negotiation = { module = "io.ktor:ktor-client-content-negotiation", version.ref = "ktor" }
ktor-http = { module = "io.ktor:ktor-http", version.ref = "ktor" }
ktor-serialization = { module = "io.ktor:ktor-serialization", version.ref = "ktor" }
ktor-serialization-kotlinx-json = { module = "io.ktor:ktor-serialization-kotlinx-json", version.ref = "ktor" }
ktor-utils = { module = "io.ktor:ktor-utils", version.ref = "ktor" }
srg-data = { module = "ch.srg.data.provider:data", version.ref = "srg-data-provider" }
srg-dataprovider-paging = { module = "ch.srg.data.provider:dataprovider-paging", version.ref = "srg-data-provider" }
srg-dataprovider-retrofit = { module = "ch.srg.data.provider:dataprovider-retrofit", version.ref = "srg-data-provider" }
detekt-cli = { group = "io.gitlab.arturbosch.detekt", name = "detekt-cli", version.ref = "detekt" }
detekt-formatting = { group = "io.gitlab.arturbosch.detekt", name = "detekt-formatting", version.ref = "detekt" }
junit = { group = "junit", name = "junit", version.ref = "junit" }
mockk = { group = "io.mockk", name = "mockk", version.ref = "mockk" }
mockk-android = { group = "io.mockk", name = "mockk-android", version.ref = "mockk" }
mockk-dsl = { group = "io.mockk", name = "mockk-dsl-jvm", version.ref = "mockk" }
kotlinx-coroutines-android = { group = "org.jetbrains.kotlinx", name = "kotlinx-coroutines-android", version.ref = "kotlinx-coroutines" }
kotlinx-coroutines-core = { group = "org.jetbrains.kotlinx", name = "kotlinx-coroutines-core", version.ref = "kotlinx-coroutines" }
kotlinx-coroutines-test = { group = "org.jetbrains.kotlinx", name = "kotlinx-coroutines-test", version.ref = "kotlinx-coroutines" }
androidx-media3-common = { group = "androidx.media3", name = "media3-common", version.ref = "androidx-media3" }
androidx-media3-datasource = { group = "androidx.media3", name = "media3-datasource", version.ref = "androidx-media3" }
androidx-media3-exoplayer = { group = "androidx.media3", name = "media3-exoplayer", version.ref = "androidx-media3" }
androidx-media3-ui = { group = "androidx.media3", name = "media3-ui", version.ref = "androidx-media3" }
androidx-media3-ui-leanback = { group = "androidx.media3", name = "media3-ui-leanback", version.ref = "androidx-media3" }
androidx-media3-dash = { group = "androidx.media3", name = "media3-exoplayer-dash", version.ref = "androidx-media3" }
androidx-media3-hls = { group = "androidx.media3", name = "media3-exoplayer-hls", version.ref = "androidx-media3" }
androidx-media3-session = { group = "androidx.media3", name = "media3-session", version.ref = "androidx-media3" }
androidx-media = { group = "androidx.media", name = "media", version.ref = "androidx-media" }
okhttp = { group = "com.squareup.okhttp3", name = "okhttp", version.ref = "okhttp" }
okhttp-logging-interceptor = { group = "com.squareup.okhttp3", name = "logging-interceptor", version.ref = "okhttp" }
tagcommander-core = { group = "com.tagcommander.lib", name = "core", version.ref = "tag-commander-core" }
tagcommander-serverside = { group = "com.tagcommander.lib", name = "ServerSide", version.ref = "tag-commander-server-side" }
comscore = { group = "com.comscore", name = "android-analytics", version.ref = "comscore" }
# Compose
androidx-compose-animation = { module = "androidx.compose.animation:animation" }
androidx-compose-animation-core = { module = "androidx.compose.animation:animation-core" }
androidx-compose-bom = { group = "androidx.compose", name = "compose-bom", version.ref = "androidx-compose" }
androidx-compose-foundation = { group = "androidx.compose.foundation", name = "foundation" }
androidx-compose-foundation-layout = { module = "androidx.compose.foundation:foundation-layout" }
androidx-compose-ui = { group = "androidx.compose.ui", name = "ui" }
androidx-compose-ui-geometry = { module = "androidx.compose.ui:ui-geometry" }
androidx-compose-ui-graphics = { module = "androidx.compose.ui:ui-graphics" }
androidx-compose-ui-text = { module = "androidx.compose.ui:ui-text" }
androidx-compose-ui-tooling = { group = "androidx.compose.ui", name = "ui-tooling" }
androidx-compose-ui-tooling-preview = { group = "androidx.compose.ui", name = "ui-tooling-preview" }
androidx-compose-ui-unit = { module = "androidx.compose.ui:ui-unit" }
androidx-compose-ui-util = { module = "androidx.compose.ui:ui-util" }
androidx-compose-material3 = { group = "androidx.compose.material3", name = "material3" }
androidx-compose-material-icons-core = { module = "androidx.compose.material:material-icons-core" }
androidx-compose-material-icons-extended = { module = "androidx.compose.material:material-icons-extended" }
androidx-compose-runtime = { module = "androidx.compose.runtime:runtime" }
androidx-compose-runtime-saveable = { module = "androidx.compose.runtime:runtime-saveable" }
leanback = { group = "androidx.leanback", name = "leanback", version.ref = "androidx-leanback" }
androidx-test-ext-junit = { group = "androidx.test.ext", name = "junit", version.ref = "androidx-test-ext-junit" }
guava = { module = "com.google.guava:guava", version.ref = "guava" }
turbine = { module = "app.cash.turbine:turbine", version.ref = "turbine" }

[plugins]
android-application = { id = "com.android.application", version.ref = "android-gradle-plugin" }
android-library = { id = "com.android.library", version.ref = "android-gradle-plugin" }
dependency-analysis-gradle-plugin = { id = "com.autonomousapps.dependency-analysis", version.ref = "dependency-analysis-gradle-plugin" }
detekt = { id = "io.gitlab.arturbosch.detekt", version.ref = "detekt" }
kotlin-android = { id = "org.jetbrains.kotlin.android", version.ref = "kotlin" }
kotlin-serialization = { id = "org.jetbrains.kotlin.plugin.serialization", version.ref = "kotlin" }<|MERGE_RESOLUTION|>--- conflicted
+++ resolved
@@ -30,14 +30,9 @@
 mockk = "1.13.9"
 okhttp = "4.12.0"
 srg-data-provider = "0.8.0"
-<<<<<<< HEAD
-tag-commander-core = "5.4.1"
-tag-commander-server-side = "5.5.1"
-turbine = "1.0.0"
-=======
 tag-commander-core = "5.4.2"
 tag-commander-server-side = "5.5.2"
->>>>>>> 89ee9de3
+turbine = "1.0.0"
 
 [libraries]
 accompanist-navigation-material = { module = "com.google.accompanist:accompanist-navigation-material", version.ref = "accompanist" }
