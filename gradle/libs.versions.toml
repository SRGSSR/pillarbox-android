--- conflicted
+++ resolved
@@ -33,13 +33,9 @@
 okhttp = "4.12.0"
 okio = "3.13.0"
 reorderable = "2.5.1"
-<<<<<<< HEAD
+robolectric = "4.15.1"
 play-services-cast = "21.5.0"
 play-services-cast-tv = "21.1.1"
-robolectric = "4.14.1"
-=======
-robolectric = "4.15.1"
->>>>>>> 4b9b421d
 srg-data-provider = "0.15.1"
 tag-commander-core = "5.4.3"
 tag-commander-server-side = "5.5.2"
