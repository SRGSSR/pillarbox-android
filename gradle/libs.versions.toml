--- conflicted
+++ resolved
@@ -21,11 +21,8 @@
 dependency-analysis-gradle-plugin = "1.29.0"
 detekt = "1.23.4"
 guava = "31.1-android"
-<<<<<<< HEAD
 jacoco = "0.8.11"
-=======
 json = "20231013"
->>>>>>> e3d2aade
 junit = "4.13.2"
 kotlin = "1.9.22"
 kotlinx-coroutines = "1.7.3"
