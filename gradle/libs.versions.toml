[versions]
android-gradle-plugin = "8.13.0"
androidx-activity = "1.11.0"
androidx-annotation = "1.9.1"
androidx-compose = "2025.09.00"
androidx-core = "1.17.0"
androidx-datastore = "1.1.7"
androidx-lifecycle = "2.9.3"
androidx-media3 = "1.8.0"
androidx-navigation = "2.9.4"
androidx-paging = "3.3.6"
androidx-test-core = "1.7.0"
androidx-test-ext-junit = "1.3.0"
androidx-test-monitor = "1.8.0"
androidx-test-runner = "1.7.0"
androidx-tv-material = "1.1.0-alpha01"
coil = "3.3.0"
<<<<<<< HEAD
comscore = "6.12.1"
dependency-analysis-gradle-plugin = "3.0.2"
=======
comscore = "6.13.0"
dependency-analysis-gradle-plugin = "3.0.1"
>>>>>>> e828895f
desugar_jdk_libs = "2.1.5"
detekt = "1.23.8"
dokka = "2.0.0"
guava = "33.3.1-android"
json = "20250517"
junit = "4.13.2"
kotlin = "2.2.20"
kotlinx-coroutines = "1.10.2"
kotlinx-datetime = "0.7.1"
kotlinx-kover = "0.9.1"
kotlinx-serialization = "1.9.0"
media-maestro = "1.1.0"
mockk = "1.14.5"
okhttp = "5.1.0"
okio = "3.16.0"
play-services-cast = "21.5.0"
play-services-cast-tv = "21.1.1"
reorderable = "3.0.0"
robolectric = "4.16"
srg-data-provider = "0.15.1"
tag-commander-core = "5.4.9"
tag-commander-server-side = "5.5.8"
turbine = "1.2.1"

[libraries]
android-gradle-api = { module = "com.android.tools.build:gradle-api", version.ref = "android-gradle-plugin" }
androidx-activity = { module = "androidx.activity:activity", version.ref = "androidx-activity" }
androidx-activity-compose = { module = "androidx.activity:activity-compose", version.ref = "androidx-activity" }
androidx-annotation = { module = "androidx.annotation:annotation", version.ref = "androidx-annotation" }
androidx-core = { module = "androidx.core:core", version.ref = "androidx-core" }
androidx-core-ktx = { module = "androidx.core:core-ktx", version.ref = "androidx-core" }
androidx-datastore-core = { module = "androidx.datastore:datastore-core", version.ref = "androidx-datastore" }
androidx-datastore-preferences = { module = "androidx.datastore:datastore-preferences", version.ref = "androidx-datastore" }
androidx-datastore-preferences-core = { module = "androidx.datastore:datastore-preferences-core", version.ref = "androidx-datastore" }
androidx-lifecycle-common = { module = "androidx.lifecycle:lifecycle-common", version.ref = "androidx-lifecycle" }
androidx-lifecycle-process = { module = "androidx.lifecycle:lifecycle-process", version.ref = "androidx-lifecycle" }
androidx-lifecycle-runtime = { module = "androidx.lifecycle:lifecycle-runtime", version.ref = "androidx-lifecycle" }
androidx-lifecycle-runtime-compose = { module = "androidx.lifecycle:lifecycle-runtime-compose", version.ref = "androidx-lifecycle" }
androidx-lifecycle-viewmodel = { module = "androidx.lifecycle:lifecycle-viewmodel", version.ref = "androidx-lifecycle" }
androidx-lifecycle-viewmodel-compose = { module = "androidx.lifecycle:lifecycle-viewmodel-compose", version.ref = "androidx-lifecycle" }
androidx-navigation-common = { module = "androidx.navigation:navigation-common", version.ref = "androidx-navigation" }
androidx-navigation-runtime = { module = "androidx.navigation:navigation-runtime", version.ref = "androidx-navigation" }
androidx-navigation-compose = { module = "androidx.navigation:navigation-compose", version.ref = "androidx-navigation" }
androidx-paging-common = { module = "androidx.paging:paging-common", version.ref = "androidx-paging" }
androidx-paging-compose = { module = "androidx.paging:paging-compose", version.ref = "androidx-paging" }
androidx-test-core = { module = "androidx.test:core", version.ref = "androidx-test-core" }
androidx-test-monitor = { module = "androidx.test:monitor", version.ref = "androidx-test-monitor" }
androidx-test-runner = { module = "androidx.test:runner", version.ref = "androidx-test-runner" }
androidx-tv-material = { module = "androidx.tv:tv-material", version.ref = "androidx-tv-material" }
coil = { group = "io.coil-kt.coil3", name = "coil", version.ref = "coil" }
coil-compose = { group = "io.coil-kt.coil3", name = "coil-compose", version.ref = "coil" }
coil-compose-core = { group = "io.coil-kt.coil3", name = "coil-compose-core", version.ref = "coil" }
coil-core = { group = "io.coil-kt.coil3", name = "coil-core", version.ref = "coil" }
coil-network-cache-control = { group = "io.coil-kt.coil3", name = "coil-network-cache-control", version.ref = "coil" }
coil-network-core = { group = "io.coil-kt.coil3", name = "coil-network-core", version.ref = "coil" }
coil-network-okhttp = { group = "io.coil-kt.coil3", name = "coil-network-okhttp", version.ref = "coil" }
desugar_jdk_libs = { module = "com.android.tools:desugar_jdk_libs", version.ref = "desugar_jdk_libs" }
dokka-gradle-plugin = { module = "org.jetbrains.dokka:dokka-gradle-plugin", version.ref = "dokka" }
json = { module = "org.json:json", version.ref = "json" }
kotlin-gradle-plugin = { module = "org.jetbrains.kotlin:kotlin-gradle-plugin", version.ref = "kotlin" }
kotlin-parcelize-runtime = { module = "org.jetbrains.kotlin:kotlin-parcelize-runtime", version.ref = "kotlin" }
kotlin-stdlib = { module = "org.jetbrains.kotlin:kotlin-stdlib", version.ref = "kotlin" }
kotlin-test = { module = "org.jetbrains.kotlin:kotlin-test", version.ref = "kotlin" }
kotlinx-datetime = { module = "org.jetbrains.kotlinx:kotlinx-datetime", version.ref = "kotlinx-datetime" }
kotlinx-kover-gradle = { module = "org.jetbrains.kotlinx:kover-gradle-plugin", version.ref = "kotlinx-kover" }
kotlinx-serialization-core = { module = "org.jetbrains.kotlinx:kotlinx-serialization-core", version.ref = "kotlinx-serialization" }
kotlinx-serialization-json = { module = "org.jetbrains.kotlinx:kotlinx-serialization-json", version.ref = "kotlinx-serialization" }
media-maestro = { module = "ch.srgssr.media.maestro:media-maestro", version.ref = "media-maestro" }
play-services-cast = { module = "com.google.android.gms:play-services-cast", version.ref = "play-services-cast" }
play-services-cast-tv = { module = "com.google.android.gms:play-services-cast-tv", version.ref = "play-services-cast-tv" }
reorderable = { module = "sh.calvin.reorderable:reorderable", version.ref = "reorderable" }
robolectric = { module = "org.robolectric:robolectric", version.ref = "robolectric" }
robolectric-annotations = { module = "org.robolectric:annotations", version.ref = "robolectric" }
robolectric-shadows-framework = { module = "org.robolectric:shadows-framework", version.ref = "robolectric" }
srg-data = { module = "ch.srg.data.provider:data", version.ref = "srg-data-provider" }
srg-dataprovider-paging = { module = "ch.srg.data.provider:dataprovider-paging", version.ref = "srg-data-provider" }
srg-dataprovider-retrofit = { module = "ch.srg.data.provider:dataprovider-retrofit", version.ref = "srg-data-provider" }
detekt-cli = { group = "io.gitlab.arturbosch.detekt", name = "detekt-cli", version.ref = "detekt" }
detekt-formatting = { group = "io.gitlab.arturbosch.detekt", name = "detekt-formatting", version.ref = "detekt" }
detekt-gradle-plugin = { group = "io.gitlab.arturbosch.detekt", name = "io.gitlab.arturbosch.detekt.gradle.plugin", version.ref = "detekt" }
junit = { group = "junit", name = "junit", version.ref = "junit" }
mockk = { group = "io.mockk", name = "mockk", version.ref = "mockk" }
mockk-dsl = { group = "io.mockk", name = "mockk-dsl-jvm", version.ref = "mockk" }
kotlinx-coroutines-android = { group = "org.jetbrains.kotlinx", name = "kotlinx-coroutines-android", version.ref = "kotlinx-coroutines" }
kotlinx-coroutines-core = { group = "org.jetbrains.kotlinx", name = "kotlinx-coroutines-core", version.ref = "kotlinx-coroutines" }
kotlinx-coroutines-guava = { group = "org.jetbrains.kotlinx", name = "kotlinx-coroutines-guava", version.ref = "kotlinx-coroutines" }
kotlinx-coroutines-test = { group = "org.jetbrains.kotlinx", name = "kotlinx-coroutines-test", version.ref = "kotlinx-coroutines" }
androidx-media3-cast = { group = "androidx.media3", name = "media3-cast", version.ref = "androidx-media3" }
androidx-media3-common = { group = "androidx.media3", name = "media3-common", version.ref = "androidx-media3" }
androidx-media3-datasource = { group = "androidx.media3", name = "media3-datasource", version.ref = "androidx-media3" }
androidx-media3-datasource-okhttp = { group = "androidx.media3", name = "media3-datasource-okhttp", version.ref = "androidx-media3" }
androidx-media3-decoder = { group = "androidx.media3", name = "media3-decoder", version.ref = "androidx-media3" }
androidx-media3-exoplayer = { group = "androidx.media3", name = "media3-exoplayer", version.ref = "androidx-media3" }
androidx-media3-ui = { group = "androidx.media3", name = "media3-ui", version.ref = "androidx-media3" }
androidx-media3-ui-compose = { group = "androidx.media3", name = "media3-ui-compose", version.ref = "androidx-media3" }
androidx-media3-dash = { group = "androidx.media3", name = "media3-exoplayer-dash", version.ref = "androidx-media3" }
androidx-media3-hls = { group = "androidx.media3", name = "media3-exoplayer-hls", version.ref = "androidx-media3" }
androidx-media3-session = { group = "androidx.media3", name = "media3-session", version.ref = "androidx-media3" }
androidx-media3-test-utils = { module = "androidx.media3:media3-test-utils", version.ref = "androidx-media3" }
androidx-media3-test-utils-robolectric = { module = "androidx.media3:media3-test-utils-robolectric", version.ref = "androidx-media3" }
okhttp = { group = "com.squareup.okhttp3", name = "okhttp", version.ref = "okhttp" }
okhttp-logging-interceptor = { group = "com.squareup.okhttp3", name = "logging-interceptor", version.ref = "okhttp" }
okio = { group = "com.squareup.okio", name = "okio", version.ref = "okio" }
tagcommander-core = { group = "com.tagcommander.lib", name = "core", version.ref = "tag-commander-core" }
tagcommander-serverside = { group = "com.tagcommander.lib", name = "ServerSide", version.ref = "tag-commander-server-side" }
comscore = { group = "com.comscore", name = "android-analytics", version.ref = "comscore" }
# Compose
androidx-compose-animation = { module = "androidx.compose.animation:animation" }
androidx-compose-animation-core = { module = "androidx.compose.animation:animation-core" }
androidx-compose-bom = { group = "androidx.compose", name = "compose-bom", version.ref = "androidx-compose" }
androidx-compose-foundation = { group = "androidx.compose.foundation", name = "foundation" }
androidx-compose-foundation-layout = { module = "androidx.compose.foundation:foundation-layout" }
androidx-compose-ui = { group = "androidx.compose.ui", name = "ui" }
androidx-compose-ui-geometry = { module = "androidx.compose.ui:ui-geometry" }
androidx-compose-ui-graphics = { module = "androidx.compose.ui:ui-graphics" }
androidx-compose-ui-test-junit4 = { module = "androidx.compose.ui:ui-test-junit4" }
androidx-compose-ui-test-manifest = { module = "androidx.compose.ui:ui-test-manifest" }
androidx-compose-ui-text = { module = "androidx.compose.ui:ui-text" }
androidx-compose-ui-tooling = { group = "androidx.compose.ui", name = "ui-tooling" }
androidx-compose-ui-tooling-preview = { group = "androidx.compose.ui", name = "ui-tooling-preview" }
androidx-compose-ui-unit = { module = "androidx.compose.ui:ui-unit" }
androidx-compose-material3 = { group = "androidx.compose.material3", name = "material3" }
androidx-compose-material3-window-size = { module = "androidx.compose.material3:material3-window-size-class" }
androidx-compose-material-icons-core = { module = "androidx.compose.material:material-icons-core" }
androidx-compose-material-icons-extended = { module = "androidx.compose.material:material-icons-extended" }
androidx-compose-runtime = { module = "androidx.compose.runtime:runtime" }
androidx-compose-runtime-annotation = { module = "androidx.compose.runtime:runtime-annotation" }
androidx-compose-runtime-saveable = { module = "androidx.compose.runtime:runtime-saveable" }
androidx-test-ext-junit = { group = "androidx.test.ext", name = "junit", version.ref = "androidx-test-ext-junit" }
guava = { module = "com.google.guava:guava", version.ref = "guava" }
turbine = { module = "app.cash.turbine:turbine", version.ref = "turbine" }

[plugins]
android-application = { id = "com.android.application", version.ref = "android-gradle-plugin" }
android-library = { id = "com.android.library", version.ref = "android-gradle-plugin" }
dependency-analysis-gradle-plugin = { id = "com.autonomousapps.dependency-analysis", version.ref = "dependency-analysis-gradle-plugin" }
detekt = { id = "io.gitlab.arturbosch.detekt", version.ref = "detekt" }
dokka = { id = "org.jetbrains.dokka", version.ref = "dokka" }
dokka-javadoc = { id = "org.jetbrains.dokka-javadoc", version.ref = "dokka" }
kotlin-android = { id = "org.jetbrains.kotlin.android", version.ref = "kotlin" }
kotlin-compose-compiler = { id = "org.jetbrains.kotlin.plugin.compose", version.ref = "kotlin" }
kotlin-jvm = { id = "org.jetbrains.kotlin.jvm", version.ref = "kotlin" }
kotlin-parcelize = { id = "org.jetbrains.kotlin.plugin.parcelize", version.ref = "kotlin" }
kotlin-serialization = { id = "org.jetbrains.kotlin.plugin.serialization", version.ref = "kotlin" }
kotlinx-kover = { id = "org.jetbrains.kotlinx.kover", version.ref = "kotlinx-kover" }
pillarbox-android-application = { id = "ch.srgssr.pillarbox.gradle.android_application" }
pillarbox-android-library = { id = "ch.srgssr.pillarbox.gradle.android_library" }
pillarbox-android-library-compose = { id = "ch.srgssr.pillarbox.gradle.android_library_compose" }
pillarbox-android-library-lint = { id = "ch.srgssr.pillarbox.gradle.android_library_lint" }
pillarbox-android-library-publishing = { id = "ch.srgssr.pillarbox.gradle.android_library_publishing" }
pillarbox-android-library-tested-module = { id = "ch.srgssr.pillarbox.gradle.android_library_tested_module" }
pillarbox-detekt = { id = "ch.srgssr.pillarbox.gradle.detekt" }<|MERGE_RESOLUTION|>--- conflicted
+++ resolved
@@ -15,13 +15,8 @@
 androidx-test-runner = "1.7.0"
 androidx-tv-material = "1.1.0-alpha01"
 coil = "3.3.0"
-<<<<<<< HEAD
-comscore = "6.12.1"
+comscore = "6.13.0"
 dependency-analysis-gradle-plugin = "3.0.2"
-=======
-comscore = "6.13.0"
-dependency-analysis-gradle-plugin = "3.0.1"
->>>>>>> e828895f
 desugar_jdk_libs = "2.1.5"
 detekt = "1.23.8"
 dokka = "2.0.0"
