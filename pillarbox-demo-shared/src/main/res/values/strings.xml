--- conflicted
+++ resolved
@@ -52,16 +52,13 @@
     <string name="disabled">Disabled</string>
     <string name="skip">Skip</string>
     <string name="dropped_frames">Dropped frames</string>
-<<<<<<< HEAD
     <string name="smooth_seeking">Smooth seeking</string>
-=======
     <string name="previous_button">Previous</string>
     <string name="fast_rewind_button">Fast rewind</string>
     <string name="play_button">Play</string>
     <string name="pause_button">Pause</string>
     <string name="fast_forward_button">Fast forward</string>
     <string name="next_button">Next</string>
->>>>>>> 4fdeff18
     <string name="shuffle_button_on">Disable shuffle mode</string>
     <string name="shuffle_button_off">Enable shuffle mode</string>
     <string name="repeat_button_off">Current mode: repeat none. Toggle repeat mode</string>
