--- conflicted
+++ resolved
@@ -52,12 +52,7 @@
     <string name="disabled">Disabled</string>
     <string name="skip">Skip</string>
     <string name="dropped_frames">Dropped frames</string>
-<<<<<<< HEAD
     <string name="smooth_seeking">Smooth seeking</string>
-    <string name="shuffle">Shuffle</string>
-    <string name="repeat_mode">Repeat mode</string>
-=======
->>>>>>> 67edee7c
     <string name="shuffle_button_on">Disable shuffle mode</string>
     <string name="shuffle_button_off">Enable shuffle mode</string>
     <string name="repeat_button_off">Current mode: repeat none. Toggle repeat mode</string>
