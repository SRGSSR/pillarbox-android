--- conflicted
+++ resolved
@@ -121,472 +121,5 @@
     companion object {
         @Suppress("ConstPropertyName")
         private const val serialVersionUID: Long = 1
-<<<<<<< HEAD
-
-        val OnDemandHLS = URL(
-            title = "VOD - HLS",
-            uri = "https://rts-vod-amd.akamaized.net/ww/14970442/da2b38fb-ca9f-3c76-80c6-e6fa7f3c2699/master.m3u8",
-            description = "Sacha part à la rencontre d'univers atypiques",
-            languageTag = "fr-CH",
-        )
-
-        val ShortOnDemandVideoHLS = URL(
-            title = "VOD - HLS (short)",
-            uri = "https://rts-vod-amd.akamaized.net/ww/13317145/f1d49f18-f302-37ce-866c-1c1c9b76a824/master.m3u8",
-            description = "Des violents orages ont touché Ajaccio, chef-lieu de la Corse, jeudi",
-            languageTag = "fr-CH",
-        )
-
-        val OnDemandVideoMP4 = URL(
-            title = "VOD - MP4",
-            uri = "https://cdn.prod.swi-services.ch/video-projects/94f5f5d1-5d53-4336-afda-9198462c45d9/localised-videos/ENG/renditions/ENG.mp4",
-            description = "Swiss wheelchair athlete wins top award",
-            languageTag = "en-CH",
-        )
-
-        val OnDemandVideoUHD = URL(
-            title = "Brain Farm Skate Phantom Flex",
-            uri = "https://sample.vodobox.net/skate_phantom_flex_4k/skate_phantom_flex_4k.m3u8",
-            description = "4K video",
-            languageTag = "en-CH",
-        )
-
-        val LiveVideoHLS = URL(
-            title = "Video livestream - HLS",
-            uri = "https://rtsc3video.akamaized.net/hls/live/2042837/c3video/3/playlist.m3u8?dw=0",
-            description = "Couleur 3 en vidéo (live)",
-            languageTag = "fr-CH",
-        )
-
-        val DvrVideoHLS = URL(
-            title = "Video livestream with DVR - HLS",
-            uri = "https://rtsc3video.akamaized.net/hls/live/2042837/c3video/3/playlist.m3u8",
-            description = "Couleur 3 en vidéo (DVR)",
-            languageTag = "fr-CH",
-        )
-
-        val LiveTimestampVideoHLS = URL(
-            title = "Video livestream with DVR and timestamps - HLS",
-            uri = "https://tagesschau.akamaized.net/hls/live/2020115/tagesschau/tagesschau_1/master.m3u8",
-            description = "Tageschau",
-            languageTag = "de-CH",
-        )
-
-        val OnDemandAudioMP3 = URL(
-            title = "AOD - MP3",
-            uri = "https://rts-aod-dd.akamaized.net/ww/13306839/63cc2653-8305-3894-a448-108810b553ef.mp3",
-            description = "On en parle",
-            languageTag = "fr-CH",
-        )
-
-        val LiveAudioMP3 = URL(
-            title = "Audio livestream - MP3",
-            uri = "https://stream.srg-ssr.ch/m/couleur3/mp3_128",
-            description = "Couleur 3 (live)",
-            languageTag = "fr-CH",
-        )
-
-        val DvrAudioHLS = URL(
-            title = "Audio livestream - HLS",
-            uri = "https://lsaplus.swisstxt.ch/audio/couleur3_96.stream/playlist.m3u8",
-            description = "Couleur 3 (DVR)",
-            languageTag = "fr-CH",
-        )
-
-        val AppleBasic_4_3_HLS = URL(
-            title = "Apple Basic 4:3",
-            uri = "https://devstreaming-cdn.apple.com/videos/streaming/examples/bipbop_4x3/bipbop_4x3_variant.m3u8",
-            description = "4x3 aspect ratio, H.264 @ 30Hz",
-            languageTag = "en-CH",
-        )
-
-        val AppleBasic_16_9_TS_HLS = URL(
-            title = "Apple Basic 16:9",
-            uri = "https://devstreaming-cdn.apple.com/videos/streaming/examples/bipbop_16x9/bipbop_16x9_variant.m3u8",
-            description = "16x9 aspect ratio, H.264 @ 30Hz",
-            languageTag = "en-CH",
-        )
-
-        val AppleAdvanced_16_9_TS_HLS = URL(
-            title = "Apple Advanced 16:9 (TS)",
-            uri = "https://devstreaming-cdn.apple.com/videos/streaming/examples/img_bipbop_adv_example_ts/master.m3u8",
-            description = "16x9 aspect ratio, H.264 @ 30Hz and 60Hz, Transport stream",
-            languageTag = "en-CH",
-        )
-
-        val AppleAdvanced_16_9_fMP4_HLS = URL(
-            title = "Apple Advanced 16:9 (fMP4)",
-            uri = "https://devstreaming-cdn.apple.com/videos/streaming/examples/img_bipbop_adv_example_fmp4/master.m3u8",
-            description = "16x9 aspect ratio, H.264 @ 30Hz and 60Hz, Fragmented MP4",
-            languageTag = "en-CH",
-        )
-
-        val AppleAdvanced_16_9_HEVC_h264_HLS = URL(
-            title = "Apple Advanced 16:9 (HEVC/H.264)",
-            uri = "https://devstreaming-cdn.apple.com/videos/streaming/examples/bipbop_adv_example_hevc/master.m3u8",
-            description = "16x9 aspect ratio, H.264 and HEVC @ 30Hz and 60Hz",
-            languageTag = "en-CH",
-        )
-
-        val AppleAtmos = URL(
-            title = "Apple Atmos",
-            uri = "https://devstreaming-cdn.apple.com/videos/streaming/examples/adv_dv_atmos/main.m3u8",
-            languageTag = "en-CH",
-        )
-
-        val AppleWWDC_2023 = URL(
-            title = "Apple WWDC Keynote 2023",
-            uri = "https://events-delivery.apple.com/0105cftwpxxsfrpdwklppzjhjocakrsk/m3u8/vod_index-PQsoJoECcKHTYzphNkXohHsQWACugmET.m3u8",
-            languageTag = "en-CH",
-        )
-
-        val AppleTvSample = URL(
-            title = "Apple TV trailer",
-            uri = "https://play-edge.itunes.apple.com/WebObjects/MZPlayLocal.woa/hls/subscription/playlist.m3u8?cc=CH&svcId=tvs.vds.4021&a=1522121579&isExternal=true&brandId=tvs.sbd.4000&id=518077009&l=en-GB&aec=UHD",
-            description = "Lot of audios and subtitles choices",
-            languageTag = "en-CH",
-        )
-
-        val GoogleDashH264 = URL(
-            title = "VoD - Dash (H264)",
-            uri = "https://storage.googleapis.com/wvmedia/clear/h264/tears/tears.mpd",
-            languageTag = "en-CH",
-        )
-
-        val GoogleDashH264_CENC_Widewine = URL(
-            title = "VoD - Dash Widewine cenc (H264)",
-            uri = "https://storage.googleapis.com/wvmedia/cenc/h264/tears/tears.mpd",
-            licenseUri = "https://proxy.uat.widevine.com/proxy?video_id=2015_tears&provider=widevine_test",
-            languageTag = "en-CH",
-        )
-
-        val GoogleDashH265 = URL(
-            title = "VoD - Dash (H265)",
-            uri = "https://storage.googleapis.com/wvmedia/clear/hevc/tears/tears.mpd",
-            languageTag = "en-CH",
-        )
-
-        val GoogleDashH265_CENC_Widewine = URL(
-            title = "VoD - Dash widewine cenc (H265)",
-            uri = "https://storage.googleapis.com/wvmedia/cenc/hevc/tears/tears.mpd",
-            licenseUri = "https://proxy.uat.widevine.com/proxy?video_id=2015_tears&provider=widevine_test",
-            languageTag = "en-CH",
-        )
-
-        val OnDemandHorizontalVideo = URN(
-            title = "Horizontal video",
-            urn = "urn:rts:video:14827306",
-            languageTag = "fr-CH",
-        )
-
-        val OnDemandSquareVideo = URN(
-            title = "Square video",
-            urn = "urn:rts:video:8393241",
-            languageTag = "en-CH",
-        )
-
-        val OnDemandVerticalVideo = URN(
-            title = "Vertical video",
-            urn = "urn:rts:video:13444390",
-            languageTag = "en-CH",
-        )
-
-        val SuperfluouslyTokenProtectedVideo = URN(
-            title = "Superfluously token-protected video",
-            urn = "urn:rsi:video:2660088",
-            description = "Telegiornale flash",
-            languageTag = "it-CH",
-        )
-
-        val LiveVideo = URN(
-            title = "Live video",
-            urn = "urn:srf:video:c4927fcf-e1a0-0001-7edd-1ef01d441651",
-            description = "SRF 1",
-            languageTag = "de-CH",
-        )
-
-        val DvrVideo = URN(
-            title = "DVR video livestream",
-            urn = "urn:rts:video:3608506",
-            description = "RTS 1",
-            languageTag = "fr-CH",
-        )
-
-        val DvrAudio = URN(
-            title = "DVR audio livestream",
-            urn = "urn:rts:audio:3262363",
-            description = "Couleur 3 (DVR)",
-            languageTag = "fr-CH",
-        )
-
-        val OnDemandAudio = URN(
-            title = "On-demand audio stream",
-            urn = "urn:srf:audio:b9706015-632f-4e24-9128-5de074d98eda",
-            description = "Nachrichten von 08:00 Uhr - 08.03.2024",
-            languageTag = "de-CH",
-        )
-
-        val Expired = URN(
-            title = "Expired URN",
-            urn = "urn:rts:video:13382911",
-            description = "Content that is not available anymore",
-            languageTag = "en-CH",
-        )
-
-        val Unknown = URN(
-            title = "Unknown URN",
-            urn = "urn:srf:video:unknown",
-            description = "Content that does not exist",
-            languageTag = "en-CH",
-        )
-
-        val BitmovinOnDemandMultipleTracks = URL(
-            title = "Multiple subtitles and audio tracks",
-            uri = "https://bitmovin-a.akamaihd.net/content/sintel/hls/playlist.m3u8",
-            description = "On some devices codec may crash",
-            languageTag = "en-CH",
-        )
-
-        val BitmovinOnDemand_4K_HEVC = URL(
-            title = "4K, HEVC",
-            uri = "https://cdn.bitmovin.com/content/encoding_test_dash_hls/4k/hls/4k_profile/master.m3u8",
-            languageTag = "en-CH",
-        )
-
-        val BitmovinOnDemandSingleAudio = URL(
-            title = "VoD, single audio track",
-            uri = "https://bitmovin-a.akamaihd.net/content/MI201109210084_1/m3u8s/f08e80da-bf1d-4e3d-8899-f0f6155f6efa.m3u8",
-            languageTag = "en-CH",
-        )
-
-        val BitmovinOnDemandAES128 = URL(
-            title = "AES-128",
-            uri = "https://bitmovin-a.akamaihd.net/content/art-of-motion_drm/m3u8s/11331.m3u8",
-            languageTag = "en-CH",
-        )
-
-        val BitmovinOnDemandProgressive = URL(
-            title = "AVC Progressive",
-            uri = "https://bitmovin-a.akamaihd.net/content/MI201109210084_1/MI201109210084_mpeg-4_hd_high_1080p25_10mbits.mp4",
-            languageTag = "en-CH",
-        )
-
-        val UnifiedStreamingOnDemand_fMP4 = URL(
-            title = "HLS - Fragmented MP4",
-            uri = "https://demo.unified-streaming.com/k8s/features/stable/video/tears-of-steel/tears-of-steel.ism/.m3u8",
-            languageTag = "en-CH",
-        )
-
-        val UnifiedStreamingOnDemandAlternateAudio = URL(
-            title = "HLS - Alternate audio language",
-            uri = "https://demo.unified-streaming.com/k8s/features/stable/video/tears-of-steel/tears-of-steel-multi-lang.ism/.m3u8",
-            languageTag = "en-CH",
-        )
-
-        val UnifiedStreamingOnDemandAudioOnly = URL(
-            title = "HLS - Audio only",
-            uri = "https://demo.unified-streaming.com/k8s/features/stable/video/tears-of-steel/tears-of-steel-multi-lang.ism/.m3u8?filter=(type!=%22video%22)",
-            languageTag = "en-CH",
-        )
-
-        val UnifiedStreamingOnDemandTrickplay = URL(
-            title = "HLS - Trickplay",
-            uri = "https://demo.unified-streaming.com/k8s/features/stable/no-handler-origin/tears-of-steel/tears-of-steel-trickplay.m3u8",
-            languageTag = "en-CH",
-        )
-
-        val UnifiedStreamingOnDemandLimitedBandwidth = URL(
-            title = "Limiting bandwidth use",
-            uri = "https://demo.unified-streaming.com/k8s/features/stable/video/tears-of-steel/tears-of-steel.ism/.m3u8?max_bitrate=800000",
-            languageTag = "en-CH",
-        )
-
-        val UnifiedStreamingOnDemandDynamicTrackSelection = URL(
-            title = "Dynamic Track Selection",
-            uri = "https://demo.unified-streaming.com/k8s/features/stable/video/tears-of-steel/tears-of-steel.ism/.m3u8?filter=%28type%3D%3D%22audio%22%26%26systemBitrate%3C100000%29%7C%7C%28type%3D%3D%22video%22%26%26systemBitrate%3C1024000%29",
-            languageTag = "en-CH",
-        )
-
-        val UnifiedStreamingPureLive = URL(
-            title = "Pure live",
-            uri = "https://demo.unified-streaming.com/k8s/live/stable/live.isml/.m3u8",
-            languageTag = "en-CH",
-        )
-
-        val UnifiedStreamingTimeshift = URL(
-            title = "Timeshift (5 minutes)",
-            uri = "https://demo.unified-streaming.com/k8s/live/stable/live.isml/.m3u8?time_shift=300",
-            languageTag = "en-CH",
-        )
-
-        val UnifiedStreamingLiveAudio = URL(
-            title = "Live audio",
-            uri = "https://demo.unified-streaming.com/k8s/live/stable/live.isml/.m3u8?filter=(type!=%22video%22)",
-            languageTag = "en-CH",
-        )
-
-        val UnifiedStreamingPureLiveScte35 = URL(
-            title = "Pure live (scte35)",
-            uri = "https://demo.unified-streaming.com/k8s/live/stable/scte35.isml/.m3u8",
-            languageTag = "en-CH",
-        )
-
-        val UnifiedStreamingOnDemand_fMP4_Clear = URL(
-            title = "fMP4, clear",
-            uri = "https://demo.unified-streaming.com/k8s/features/stable/video/tears-of-steel/tears-of-steel-fmp4.ism/.m3u8",
-            languageTag = "en-CH",
-        )
-
-        val UnifiedStreamingOnDemand_fMP4_HEVC_4K = URL(
-            title = "fMP4, HEVC 4K",
-            uri = "https://demo.unified-streaming.com/k8s/features/stable/video/tears-of-steel/tears-of-steel-hevc.ism/.m3u8",
-            languageTag = "en-CH",
-        )
-
-        val UnifiedStreamingOnDemand_Dash_MP4 = URL(
-            title = "Dash - MP4",
-            uri = "https://demo.unified-streaming.com/k8s/features/stable/video/tears-of-steel/tears-of-steel.mp4/.mpd",
-            languageTag = "en-CH",
-        )
-
-        val UnifiedStreamingOnDemand_Dash_FragmentedMP4 = URL(
-            title = "Dash - Fragmented MP4",
-            uri = "https://demo.unified-streaming.com/k8s/features/stable/video/tears-of-steel/tears-of-steel.ism/.mpd",
-            languageTag = "en-CH",
-        )
-
-        val UnifiedStreamingOnDemand_Dash_TrickPlay = URL(
-            title = "Dash - TrickPlay",
-            uri = "https://demo.unified-streaming.com/k8s/features/stable/no-handler-origin/tears-of-steel/tears-of-steel-trickplay.mpd",
-            languageTag = "en-CH",
-        )
-
-        val UnifiedStreamingOnDemand_Dash_TiledThumbnails = URL(
-            title = "Dash - Tiled thumbnails (live/timeline)",
-            uri = "https://demo.unified-streaming.com/k8s/features/stable/video/tears-of-steel/tears-of-steel-tiled-thumbnails-timeline.ism/.mpd",
-            languageTag = "en-CH",
-        )
-
-        val UnifiedStreamingOnDemand_Dash_Accessibility = URL(
-            title = "Dash - Accessibility - hard of hearing",
-            uri = "https://demo.unified-streaming.com/k8s/features/stable/video/tears-of-steel/tears-of-steel-hoh-subs.ism/.mpd",
-            languageTag = "en-CH",
-        )
-
-        val UnifiedStreamingOnDemand_Dash_Single_TTML = URL(
-            title = "Dash - Single - fragmented TTML",
-            uri = "https://demo.unified-streaming.com/k8s/features/stable/video/tears-of-steel/tears-of-steel-en.ism/.mpd",
-            languageTag = "en-CH",
-        )
-
-        val UnifiedStreamingOnDemand_Dash_Multiple_RFC_tags = URL(
-            title = "Dash - Multiple - RFC 5646 language tags",
-            uri = "https://demo.unified-streaming.com/k8s/features/stable/video/tears-of-steel/tears-of-steel-rfc5646.ism/.mpd",
-            languageTag = "en-CH",
-        )
-
-        val UnifiedStreamingOnDemand_Dash_Multiple_TTML = URL(
-            title = "Dash - Multiple - fragmented TTML",
-            uri = "https://demo.unified-streaming.com/k8s/features/stable/video/tears-of-steel/tears-of-steel-ttml.ism/.mpd",
-            languageTag = "en-CH",
-        )
-
-        val UnifiedStreamingOnDemand_Dash_AudioOnly = URL(
-            title = "Dash - Audio only",
-            uri = "https://demo.unified-streaming.com/k8s/features/stable/video/tears-of-steel/tears-of-steel-multi-lang.ism/.mpd?filter=(type!=%22video%22)",
-            languageTag = "en-CH",
-        )
-
-        val UnifiedStreamingOnDemand_Dash_Multiple_Audio_Codec = URL(
-            title = "Dash - Multiple audio codecs",
-            uri = "https://demo.unified-streaming.com/k8s/features/stable/video/tears-of-steel/tears-of-steel-multi-codec.ism/.mpd",
-            languageTag = "en-CH",
-        )
-
-        val UnifiedStreamingOnDemand_Dash_AlternateAudioLanguage = URL(
-            title = "Dash - Alternate audio language",
-            uri = "https://demo.unified-streaming.com/k8s/features/stable/video/tears-of-steel/tears-of-steel-multi-lang.ism/.mpd",
-            languageTag = "en-CH",
-        )
-
-        val UnifiedStreamingOnDemand_Dash_AccessibilityAudio = URL(
-            title = "Dash - Accessibility - audio description",
-            uri = "https://demo.unified-streaming.com/k8s/features/stable/video/tears-of-steel/tears-of-steel-desc-aud.ism/.mpd",
-            languageTag = "en-CH",
-        )
-
-        val UnifiedStreamingOnDemand_Dash_PureLive = URL(
-            title = "Dash - Pure live",
-            uri = "https://demo.unified-streaming.com/k8s/live/stable/live.isml/.mpd",
-            languageTag = "en-CH",
-        )
-
-        val UnifiedStreamingOnDemand_Dash_Timeshift = URL(
-            title = "Dash - Timeshift (5 minutes)",
-            uri = "https://demo.unified-streaming.com/k8s/live/stable/live.isml/.mpd?time_shift=300",
-            languageTag = "en-CH",
-        )
-
-        val UnifiedStreamingOnDemand_Dash_DVB_LowLatency = URL(
-            title = "Dash - DVB DASH low latency",
-            uri = "https://demo.unified-streaming.com/k8s/live/stable/live-low-latency.isml/.mpd",
-            languageTag = "en-CH",
-        )
-
-        val BlockedSegment = URN(
-            title = "Blocked segment at 29:26",
-            urn = "urn:srf:video:40ca0277-0e53-4312-83e2-4710354ff53e",
-            imageUri = "https://ws.srf.ch/asset/image/audio/f1a1ab5d-c009-4ba1-aae0-a2be5b89edd9/EPISODE_IMAGE/1465482801.png",
-            languageTag = "en-CH",
-        )
-
-        val OverlapinglockedSegments = URN(
-            title = "Overlapping segments",
-            urn = "urn:srf:video:d57f5c1c-080f-49a2-864e-4a1a83e41ae1",
-            imageUri = "https://ws.srf.ch/asset/image/audio/75c3d4a4-4357-4703-b407-2d076aa15fd7/EPISODE_IMAGE/1384985072.png",
-            languageTag = "en-CH",
-        )
-
-        val MultiAudioWithAccessibility = URN(
-            title = "Multi audio with AD track",
-            description = "Bonjour la Suisse (5/5) - Que du bonheur?",
-            urn = "urn:rts:video:8806923",
-            imageUri = "https://www.rts.ch/2017/07/28/21/11/8806915.image/16x9",
-            languageTag = "en-CH",
-        )
-
-        val DashIfMultiDrmMultiPeriod = URL(
-            title = "Multi DRM multi period",
-            uri = "https://d24rwxnt7vw9qb.cloudfront.net/out/v1/d0409ade052145c5a639d8db3c5ce4b4/index.mpd",
-            licenseUri = "https://lic.staging.drmtoday.com/license-proxy-widevine/cenc/?specConform=true",
-            licenseRequestHeaders = mutableMapOf(
-                "x-dt-custom-data" to "ewogICAgInVzZXJJZCI6ICJhd3MtZWxlbWVudGFsOjpzcGVrZS10ZXN0aW5nIiwKICAgICJzZXNzaW9uSWQiOiAidGVzdHNlc3Npb25tdWx0aWtleSIsCiAgICAibWVyY2hhbnQiOiAiYXdzLWVsZW1lbnRhbCIKfQ"
-            ),
-        )
-
-        val DashIfClearMultiPeriodStatic = URL(
-            title = "Mutliperiod clear",
-            description = "Axinom 1080p, static mpd",
-            uri = "https://media.axprod.net/TestVectors/v7-Clear/Manifest_MultiPeriod_1080p.mpd"
-        )
-
-        val DashIfClearMultiPeriodLive = URL(
-            title = "Mutliperiod dynamic",
-            description = "Dash-If Multiperiod template every 1min",
-            uri = "https://livesim2.dashif.org/livesim2/periods_60/continuous_1/testpic_2s/Manifest.mpd"
-        )
-
-        val DashIfMultiPeriodVodExample = URL(
-            title = "Multiperiod VoD Bunny",
-            description = "Dash-If - Multiperiod VoD example",
-            uri = "https://dash.akamaized.net/dash264/TestCases/5a/nomor/1.mpd"
-        )
-
-        val DashIfMultiPeriodDifferentContentVodExample = URL(
-            title = "Multiperiod Complex",
-            uri = "https://media.axprod.net/TestVectors/v8-MultiContent/Encrypted/Manifest.mpd"
-        )
-=======
->>>>>>> ac0b5518
     }
 }