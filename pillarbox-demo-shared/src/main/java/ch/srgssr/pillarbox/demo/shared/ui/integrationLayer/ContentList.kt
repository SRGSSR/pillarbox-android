--- conflicted
+++ resolved
@@ -40,15 +40,8 @@
         fun parse(backStackEntry: NavBackStackEntry): T
     }
 
-<<<<<<< HEAD
-    data class TvTopics(override val bu: Bu) : ContentListWithBu {
+    data class TVTopics(override val bu: Bu) : ContentListWithBu {
         override val destinationRoute = "$RootRoute/$bu/tv/topics"
-=======
-    data class TVTopics(override val bu: Bu) : ContentListWithBu {
-        override fun getDestinationRoute(): String {
-            return "$RootRoute/$bu/tv/topics"
-        }
->>>>>>> 4c938bf5
 
         companion object : ContentListFactory<TVTopics> {
             override val route = "$RootRoute/{bu}/tv/topics"
@@ -106,15 +99,8 @@
         }
     }
 
-<<<<<<< HEAD
-    data class TvShows(override val bu: Bu) : ContentListWithBu {
+    data class TVShows(override val bu: Bu) : ContentListWithBu {
         override val destinationRoute = "$RootRoute/$bu/tv/shows"
-=======
-    data class TVShows(override val bu: Bu) : ContentListWithBu {
-        override fun getDestinationRoute(): String {
-            return "$RootRoute/$bu/tv/shows"
-        }
->>>>>>> 4c938bf5
 
         companion object : ContentListFactory<TVShows> {
             override val route = "$RootRoute/{bu}/tv/shows"
