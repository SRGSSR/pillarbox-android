--- conflicted
+++ resolved
@@ -38,864 +38,5 @@
 
     companion object {
         private const val serialVersionUID: Long = 1
-<<<<<<< HEAD
-
-        private val srgSsrStreamsUrls = Playlist(
-            title = "SRG SSR streams (URLs)",
-            items = listOf(
-                DemoItem.URL(
-                    title = "Sacha part à la rencontre d'univers atypiques",
-                    uri = "https://rts-vod-amd.akamaized.net/ww/14970442/da2b38fb-ca9f-3c76-80c6-e6fa7f3c2699/master.m3u8",
-                    description = "VOD - HLS",
-                    imageUri = "https://www.rts.ch/2024/06/13/11/34/14970435.image/16x9",
-                    languageTag = "fr-CH",
-                ),
-                DemoItem.URL(
-                    title = "Des violents orages ont touché Ajaccio, chef-lieu de la Corse, jeudi",
-                    uri = "https://rts-vod-amd.akamaized.net/ww/13317145/f1d49f18-f302-37ce-866c-1c1c9b76a824/master.m3u8",
-                    description = "VOD - HLS (short)",
-                    imageUri = "https://www.rts.ch/2022/08/18/12/38/13317144.image/16x9",
-                    languageTag = "fr-CH",
-                ),
-                // urn:swi:video:48498670
-                DemoItem.URL(
-                    title = "Swiss wheelchair athlete wins top award",
-                    uri = "https://cdn.prod.swi-services.ch/video-projects/94f5f5d1-5d53-4336-afda-9198462c45d9/localised-videos/ENG/renditions/ENG.mp4",
-                    description = "VOD - MP4",
-                    imageUri = "https://cdn.prod.swi-services.ch/video-delivery/images/94f5f5d1-5d53-4336-afda-9198462c45d9/_.1hAGinujJ.yERGrrGNzBGCNSxmhKZT/16x9",
-                    languageTag = "en-CH",
-                ),
-                DemoItem.URL(
-                    title = "Couleur 3 en vidéo (live)",
-                    uri = "https://rtsc3video.akamaized.net/hls/live/2042837/c3video/3/playlist.m3u8?dw=0",
-                    description = "Video livestream - HLS",
-                    imageUri = "https://img.rts.ch/audio/2010/image/924h3y-25865853.image?w=640&h=640",
-                    languageTag = "fr-CH",
-                ),
-                DemoItem.URL(
-                    title = "Couleur 3 en vidéo (DVR)",
-                    uri = "https://rtsc3video.akamaized.net/hls/live/2042837/c3video/3/playlist.m3u8",
-                    description = "Video livestream with DVR - HLS",
-                    imageUri = "https://il.srgssr.ch/images/?imageUrl=https%3A%2F%2Fwww.rts.ch%2F2020%2F05%2F18%2F14%2F20%2F11333286.image%2F16x9&format=jpg&width=960",
-                    languageTag = "fr-CH",
-                ),
-                DemoItem.URL(
-                    title = "Tagesschau",
-                    uri = "https://tagesschau.akamaized.net/hls/live/2020115/tagesschau/tagesschau_1/master.m3u8",
-                    description = "Video livestream with DVR and timestamps - HLS",
-                    imageUri = "https://images.tagesschau.de/image/89045d82-5cd5-46ad-8f91-73911add30ee/AAABh3YLLz0/AAABibBx2rU/20x9-1280/tagesschau-logo-100.jpg",
-                    languageTag = "de-CH",
-                ),
-                DemoItem.URL(
-                    title = "On en parle",
-                    uri = "https://rts-aod-dd.akamaized.net/ww/13306839/63cc2653-8305-3894-a448-108810b553ef.mp3",
-                    description = "AOD - MP3",
-                    imageUri = "https://www.rts.ch/2023/09/28/17/49/11872957.image?w=624&h=351",
-                    languageTag = "fr-CH",
-                ),
-                DemoItem.URL(
-                    title = "Couleur 3 (live)",
-                    uri = "https://stream.srg-ssr.ch/m/couleur3/mp3_128",
-                    description = "Audio livestream - MP3",
-                    imageUri = "https://img.rts.ch/articles/2017/image/cxsqgp-25867841.image?w=640&h=640",
-                    languageTag = "fr-CH",
-                ),
-                DemoItem.URL(
-                    title = "Couleur 3 (DVR)",
-                    uri = "https://lsaplus.swisstxt.ch/audio/couleur3_96.stream/playlist.m3u8",
-                    description = "Audio livestream - HLS",
-                    imageUri = "https://img.rts.ch/articles/2017/image/cxsqgp-25867841.image?w=640&h=640",
-                    languageTag = "fr-CH",
-                ),
-            ),
-            languageTag = "en-CH",
-        )
-        private val srgSsrStreamsUrns = Playlist(
-            title = "SRG SSR streams (URNs)",
-            items = listOf(
-                DemoItem.URN(
-                    title = "RTS 1",
-                    urn = "urn:rts:video:3608506",
-                    description = "DVR video livestream",
-                    imageUri = "https://www.rts.ch/2023/09/06/14/43/14253742.image/16x9",
-                    languageTag = "fr-CH",
-                ),
-                DemoItem.URN(
-                    title = "Couleur 3 (DVR)",
-                    urn = "urn:rts:audio:3262363",
-                    description = "DVR audio livestream",
-                    imageUri = "https://www.rts.ch/2020/05/18/14/20/11333286.image/16x9",
-                    languageTag = "fr-CH",
-                ),
-                DemoItem.URN(
-                    title = "Telegiornale flash",
-                    urn = "urn:rsi:video:2660088",
-                    description = "Superfluously token-protected video",
-                    imageUri = "https://il.rsi.ch/rsi-api/resize/image/v2/EPISODE_IMAGE/2693192",
-                    languageTag = "it-CH",
-                ),
-                DemoItem.URN(
-                    title = "SRF 1",
-                    urn = "urn:srf:video:c4927fcf-e1a0-0001-7edd-1ef01d441651",
-                    description = "Live video",
-                    imageUri = "https://ws.srf.ch/asset/image/audio/d91bbe14-55dd-458c-bc88-963462972687/EPISODE_IMAGE",
-                    languageTag = "de-CH",
-                ),
-                DemoItem.URN(
-                    title = "Nachrichten von 08:00 Uhr - 08.03.2024",
-                    urn = "urn:srf:audio:b9706015-632f-4e24-9128-5de074d98eda",
-                    description = "On-demand audio stream",
-                    languageTag = "de-CH",
-                ),
-                DemoItem.MultiAudioWithAccessibility,
-                DemoItem.BlockedSegment,
-                DemoItem.OverlapinglockedSegments
-            ),
-            languageTag = "en-CH",
-        )
-        val StoryUrns = Playlist(
-            title = "Story urns",
-            items = listOf(
-                DemoItem.URN(
-                    title = "Mario vs Sonic",
-                    description = "Tataki 1",
-                    urn = "urn:rts:video:13950405",
-                    languageTag = "fr-CH",
-                ),
-                DemoItem.URN(
-                    title = "Pourquoi Beyoncé fait de la country",
-                    description = "Tataki 2",
-                    urn = "urn:rts:video:14815579",
-                    languageTag = "fr-CH",
-                ),
-                DemoItem.URN(
-                    title = "L'île North Sentinel",
-                    description = "Tataki 3",
-                    urn = "urn:rts:video:13795051",
-                    languageTag = "fr-CH",
-                ),
-                DemoItem.URN(
-                    title = "Mourir pour ressembler à une idole",
-                    description = "Tataki 4",
-                    urn = "urn:rts:video:14020134",
-                    languageTag = "fr-CH",
-                ),
-                DemoItem.URN(
-                    title = "Pourquoi les gens mangent des insectes ?",
-                    description = "Tataki 5",
-                    urn = "urn:rts:video:12631996",
-                    languageTag = "fr-CH",
-                ),
-                DemoItem.URN(
-                    title = "Le concert de Beyoncé à Dubai",
-                    description = "Tataki 6",
-                    urn = "urn:rts:video:13752646",
-                    languageTag = "fr-CH",
-                )
-            ),
-            languageTag = "en-CH",
-        )
-        private val googleStreams = Playlist(
-            title = "Google streams",
-            items = listOf(
-                DemoItem.URL(
-                    title = "VoD - Dash (H264)",
-                    uri = "https://storage.googleapis.com/wvmedia/clear/h264/tears/tears.mpd",
-                    imageUri = "https://mango.blender.org/wp-content/gallery/4k-renders/01_thom_celia_bridge.jpg",
-                    languageTag = "en-CH",
-                ),
-                DemoItem.URL(
-                    title = "VoD - Dash Widewine cenc (H264)",
-                    uri = "https://storage.googleapis.com/wvmedia/cenc/h264/tears/tears.mpd",
-                    imageUri = "https://mango.blender.org/wp-content/gallery/4k-renders/01_thom_celia_bridge.jpg",
-                    licenseUri = "https://proxy.uat.widevine.com/proxy?video_id=2015_tears&provider=widevine_test",
-                    languageTag = "en-CH",
-                ),
-                DemoItem.URL(
-                    title = "VoD - Dash (H265)",
-                    uri = "https://storage.googleapis.com/wvmedia/clear/hevc/tears/tears.mpd",
-                    imageUri = "https://mango.blender.org/wp-content/gallery/4k-renders/01_thom_celia_bridge.jpg",
-                    languageTag = "en-CH",
-                ),
-                DemoItem.URL(
-                    title = "VoD - Dash widewine cenc (H265)",
-                    uri = "https://storage.googleapis.com/wvmedia/cenc/hevc/tears/tears.mpd",
-                    imageUri = "https://mango.blender.org/wp-content/gallery/4k-renders/01_thom_celia_bridge.jpg",
-                    licenseUri = "https://proxy.uat.widevine.com/proxy?video_id=2015_tears&provider=widevine_test",
-                    languageTag = "en-CH",
-                )
-            ),
-            languageTag = "en-CH",
-        )
-        private val appleStreams = Playlist(
-            title = "Apple streams",
-            items = listOf(
-                DemoItem.URL(
-                    title = "Apple Basic 4:3",
-                    uri = "https://devstreaming-cdn.apple.com/videos/streaming/examples/bipbop_4x3/bipbop_4x3_variant.m3u8",
-                    description = "4x3 aspect ratio, H.264 @ 30Hz",
-                    imageUri = "https://www.apple.com/newsroom/images/default/apple-logo-og.jpg?202312141200",
-                    languageTag = "en-CH",
-                ),
-                DemoItem.URL(
-                    title = "Apple Basic 16:9",
-                    uri = "https://devstreaming-cdn.apple.com/videos/streaming/examples/bipbop_16x9/bipbop_16x9_variant.m3u8",
-                    description = "16x9 aspect ratio, H.264 @ 30Hz",
-                    imageUri = "https://www.apple.com/newsroom/images/default/apple-logo-og.jpg?202312141200",
-                    languageTag = "en-CH",
-                ),
-                DemoItem.URL(
-                    title = "Apple Advanced 16:9 (TS)",
-                    uri = "https://devstreaming-cdn.apple.com/videos/streaming/examples/img_bipbop_adv_example_ts/master.m3u8",
-                    description = "16x9 aspect ratio, H.264 @ 30Hz and 60Hz, Transport stream",
-                    imageUri = "https://www.apple.com/newsroom/images/default/apple-logo-og.jpg?202312141200",
-                    languageTag = "en-CH",
-                ),
-                DemoItem.URL(
-                    title = "Apple Advanced 16:9 (fMP4)",
-                    uri = "https://devstreaming-cdn.apple.com/videos/streaming/examples/img_bipbop_adv_example_fmp4/master.m3u8",
-                    description = "16x9 aspect ratio, H.264 @ 30Hz and 60Hz, Fragmented MP4",
-                    imageUri = "https://www.apple.com/newsroom/images/default/apple-logo-og.jpg?202312141200",
-                    languageTag = "en-CH",
-                ),
-                DemoItem.URL(
-                    title = "Apple Advanced 16:9 (HEVC/H.264)",
-                    uri = "https://devstreaming-cdn.apple.com/videos/streaming/examples/bipbop_adv_example_hevc/master.m3u8",
-                    description = "16x9 aspect ratio, H.264 and HEVC @ 30Hz and 60Hz",
-                    imageUri = "https://www.apple.com/newsroom/images/default/apple-logo-og.jpg?202312141200",
-                    languageTag = "en-CH",
-                ),
-                DemoItem.URL(
-                    title = "Apple WWDC Keynote 2023",
-                    uri = "https://events-delivery.apple.com/0105cftwpxxsfrpdwklppzjhjocakrsk/m3u8/vod_index-PQsoJoECcKHTYzphNkXohHsQWACugmET.m3u8",
-                    imageUri = "https://www.apple.com/v/apple-events/home/ac/images/overview/recent-events/gallery/jun-2023__cjqmmqlyd21y_large_2x.jpg",
-                    languageTag = "en-CH",
-                ),
-                DemoItem.URL(
-                    title = "Apple Dolby Atmos",
-                    uri = "https://devstreaming-cdn.apple.com/videos/streaming/examples/adv_dv_atmos/main.m3u8",
-                    imageUri = "https://is1-ssl.mzstatic.com/image/thumb/-6farfCY0YClFd7-z_qZbA/1000x563.webp",
-                    languageTag = "en-CH",
-                ),
-                DemoItem.URL(
-                    title = "The Morning Show - My Way: Season 1",
-                    uri = "https://play-edge.itunes.apple.com/WebObjects/MZPlayLocal.woa/hls/subscription/playlist.m3u8?cc=CH&svcId=tvs.vds.4021&a=1522121579&isExternal=true&brandId=tvs.sbd.4000&id=518077009&l=en-GB&aec=UHD",
-                    imageUri = "https://is1-ssl.mzstatic.com/image/thumb/cZUkXfqYmSy57DBI5TiTMg/1000x563.webp",
-                    languageTag = "en-CH",
-                ),
-                DemoItem.URL(
-                    title = "The Morning Show - Change: Season 2",
-                    uri = "https://play-edge.itunes.apple.com/WebObjects/MZPlayLocal.woa/hls/subscription/playlist.m3u8?cc=CH&svcId=tvs.vds.4021&a=1568297173&isExternal=true&brandId=tvs.sbd.4000&id=518034010&l=en-GB&aec=UHD",
-                    imageUri = "https://is1-ssl.mzstatic.com/image/thumb/IxmmS1rQ7ouO-pKoJsVpGw/1000x563.webp",
-                    languageTag = "en-CH",
-                )
-            ),
-            languageTag = "en-CH",
-        )
-        private val thirdPartyStreams = Playlist(
-            title = "Third-party streams",
-            items = listOf(
-                DemoItem.URL(
-                    title = "Brain Farm Skate Phantom Flex",
-                    uri = "https://sample.vodobox.net/skate_phantom_flex_4k/skate_phantom_flex_4k.m3u8",
-                    description = "4K video",
-                    imageUri = "https://i.ytimg.com/vi/d4_96ZWu3Vk/maxresdefault.jpg",
-                    languageTag = "en-CH",
-                )
-            ),
-            languageTag = "en-CH",
-        )
-        private val bitmovinStreams = Playlist(
-            title = "Bitmovin streams streams",
-            items = listOf(
-                DemoItem.URL(
-                    title = "Multiple subtitles and audio tracks",
-                    uri = "https://bitmovin-a.akamaihd.net/content/sintel/hls/playlist.m3u8",
-                    imageUri = "https://durian.blender.org/wp-content/uploads/2010/06/05.8b_comp_000272.jpg",
-                    languageTag = "en-CH",
-                ),
-                DemoItem.URL(
-                    title = "4K, HEVC",
-                    uri = "https://cdn.bitmovin.com/content/encoding_test_dash_hls/4k/hls/4k_profile/master.m3u8",
-                    imageUri = "https://peach.blender.org/wp-content/uploads/bbb-splash.png",
-                    languageTag = "en-CH",
-                ),
-                DemoItem.URL(
-                    title = "VoD, single audio track",
-                    uri = "https://bitmovin-a.akamaihd.net/content/MI201109210084_1/m3u8s/f08e80da-bf1d-4e3d-8899-f0f6155f6efa.m3u8",
-                    imageUri = "https://img.redbull.com/images/c_crop,w_3840,h_1920,x_0,y_0,f_auto,q_auto/c_scale,w_1200/redbullcom/tv/FO-1MR39KNMH2111/fo-1mr39knmh2111-featuremedia",
-                    languageTag = "en-CH",
-                ),
-                DemoItem.URL(
-                    title = "AES-128",
-                    uri = "https://bitmovin-a.akamaihd.net/content/art-of-motion_drm/m3u8s/11331.m3u8",
-                    imageUri = "https://img.redbull.com/images/c_crop,w_3840,h_1920,x_0,y_0,f_auto,q_auto/c_scale,w_1200/redbullcom/tv/FO-1MR39KNMH2111/fo-1mr39knmh2111-featuremedia",
-                    languageTag = "en-CH",
-                ),
-                DemoItem.URL(
-                    title = "AVC Progressive",
-                    uri = "https://bitmovin-a.akamaihd.net/content/MI201109210084_1/MI201109210084_mpeg-4_hd_high_1080p25_10mbits.mp4",
-                    imageUri = "https://img.redbull.com/images/c_crop,w_3840,h_1920,x_0,y_0,f_auto,q_auto/c_scale,w_1200/redbullcom/tv/FO-1MR39KNMH2111/fo-1mr39knmh2111-featuremedia",
-                    languageTag = "en-CH",
-                )
-            ),
-            languageTag = "en-CH",
-        )
-        private val unifiedStreaming = Playlist(
-            title = "Unified Streaming - HLS",
-            items = listOf(
-                DemoItem.URL(
-                    title = "Fragmented MP4",
-                    uri = "https://demo.unified-streaming.com/k8s/features/stable/video/tears-of-steel/tears-of-steel.ism/.m3u8",
-                    imageUri = "https://mango.blender.org/wp-content/gallery/4k-renders/01_thom_celia_bridge.jpg",
-                    languageTag = "en-CH",
-                ),
-                DemoItem.URL(
-                    title = "Key Rotation",
-                    uri = "https://demo.unified-streaming.com/k8s/keyrotation/stable/keyrotation/keyrotation.isml/.m3u8",
-                    imageUri = "https://website-storage.unified-streaming.com/images/_1200x630_crop_center-center_none/default-facebook.png",
-                    languageTag = "en-CH",
-                ),
-                DemoItem.URL(
-                    title = "Alternate audio language",
-                    uri = "https://demo.unified-streaming.com/k8s/features/stable/video/tears-of-steel/tears-of-steel-multi-lang.ism/.m3u8",
-                    imageUri = "https://mango.blender.org/wp-content/gallery/4k-renders/01_thom_celia_bridge.jpg",
-                    languageTag = "en-CH",
-                ),
-                DemoItem.URL(
-                    title = "Audio only",
-                    uri = "https://demo.unified-streaming.com/k8s/features/stable/video/tears-of-steel/tears-of-steel-multi-lang.ism/.m3u8?filter=(type!=%22video%22)",
-                    imageUri = "https://mango.blender.org/wp-content/gallery/4k-renders/01_thom_celia_bridge.jpg",
-                    languageTag = "en-CH",
-                ),
-                DemoItem.URL(
-                    title = "Trickplay",
-                    uri = "https://demo.unified-streaming.com/k8s/features/stable/no-handler-origin/tears-of-steel/tears-of-steel-trickplay.m3u8",
-                    imageUri = "https://mango.blender.org/wp-content/gallery/4k-renders/01_thom_celia_bridge.jpg",
-                    languageTag = "en-CH",
-                ),
-                DemoItem.URL(
-                    title = "Limiting bandwidth use",
-                    uri = "https://demo.unified-streaming.com/k8s/features/stable/video/tears-of-steel/tears-of-steel.ism/.m3u8?max_bitrate=800000",
-                    imageUri = "https://mango.blender.org/wp-content/gallery/4k-renders/01_thom_celia_bridge.jpg",
-                    languageTag = "en-CH",
-                ),
-                DemoItem.URL(
-                    title = "Dynamic Track Selection",
-                    uri = "https://demo.unified-streaming.com/k8s/features/stable/video/tears-of-steel/tears-of-steel.ism/.m3u8?filter=%28type%3D%3D%22audio%22%26%26systemBitrate%3C100000%29%7C%7C%28type%3D%3D%22video%22%26%26systemBitrate%3C1024000%29",
-                    imageUri = "https://mango.blender.org/wp-content/gallery/4k-renders/01_thom_celia_bridge.jpg",
-                    languageTag = "en-CH",
-                ),
-                DemoItem.URL(
-                    title = "Pure live",
-                    uri = "https://demo.unified-streaming.com/k8s/live/stable/live.isml/.m3u8",
-                    imageUri = "https://website-storage.unified-streaming.com/images/_1200x630_crop_center-center_none/default-facebook.png",
-                    languageTag = "en-CH",
-                ),
-                DemoItem.URL(
-                    title = "Timeshift (5 minutes)",
-                    uri = "https://demo.unified-streaming.com/k8s/live/stable/live.isml/.m3u8?time_shift=300",
-                    imageUri = "https://website-storage.unified-streaming.com/images/_1200x630_crop_center-center_none/default-facebook.png",
-                    languageTag = "en-CH",
-                ),
-                DemoItem.URL(
-                    title = "Live audio",
-                    uri = "https://demo.unified-streaming.com/k8s/live/stable/live.isml/.m3u8?filter=(type!=%22video%22)",
-                    imageUri = "https://website-storage.unified-streaming.com/images/_1200x630_crop_center-center_none/default-facebook.png",
-                    languageTag = "en-CH",
-                ),
-                DemoItem.URL(
-                    title = "Pure live (scte35)",
-                    uri = "https://demo.unified-streaming.com/k8s/live/stable/scte35.isml/.m3u8",
-                    imageUri = "https://website-storage.unified-streaming.com/images/_1200x630_crop_center-center_none/default-facebook.png",
-                    languageTag = "en-CH",
-                ),
-                DemoItem.URL(
-                    title = "fMP4, clear",
-                    uri = "https://demo.unified-streaming.com/k8s/features/stable/video/tears-of-steel/tears-of-steel-fmp4.ism/.m3u8",
-                    imageUri = "https://mango.blender.org/wp-content/gallery/4k-renders/01_thom_celia_bridge.jpg",
-                    languageTag = "en-CH",
-                ),
-                DemoItem.URL(
-                    title = "fMP4, HEVC 4K",
-                    uri = "https://demo.unified-streaming.com/k8s/features/stable/video/tears-of-steel/tears-of-steel-hevc.ism/.m3u8",
-                    imageUri = "https://mango.blender.org/wp-content/gallery/4k-renders/01_thom_celia_bridge.jpg",
-                    languageTag = "en-CH",
-                )
-            ),
-            languageTag = "en-CH",
-        )
-        private val unifiedStreamingDash = Playlist(
-            title = "Unified Streaming - Dash",
-            items = listOf(
-                DemoItem.URL(
-                    title = "MP4",
-                    uri = "https://demo.unified-streaming.com/k8s/features/stable/video/tears-of-steel/tears-of-steel.mp4/.mpd",
-                    imageUri = "https://mango.blender.org/wp-content/gallery/4k-renders/01_thom_celia_bridge.jpg",
-                    languageTag = "en-CH",
-                ),
-                DemoItem.URL(
-                    title = "Fragmented MP4",
-                    uri = "https://demo.unified-streaming.com/k8s/features/stable/video/tears-of-steel/tears-of-steel.ism/.mpd",
-                    imageUri = "https://mango.blender.org/wp-content/gallery/4k-renders/01_thom_celia_bridge.jpg",
-                    languageTag = "en-CH",
-                ),
-                DemoItem.URL(
-                    title = "Trickplay",
-                    uri = "https://demo.unified-streaming.com/k8s/features/stable/no-handler-origin/tears-of-steel/tears-of-steel-trickplay.mpd",
-                    imageUri = "https://mango.blender.org/wp-content/gallery/4k-renders/01_thom_celia_bridge.jpg",
-                    languageTag = "en-CH",
-                ),
-                DemoItem.URL(
-                    title = "Tiled thumbnails (live/timeline)",
-                    uri = "https://demo.unified-streaming.com/k8s/features/stable/video/tears-of-steel/tears-of-steel-tiled-thumbnails-timeline.ism/.mpd",
-                    imageUri = "https://mango.blender.org/wp-content/gallery/4k-renders/01_thom_celia_bridge.jpg",
-                    languageTag = "en-CH",
-                ),
-                DemoItem.URL(
-                    title = "Single - fragmented TTML",
-                    uri = "https://demo.unified-streaming.com/k8s/features/stable/video/tears-of-steel/tears-of-steel-en.ism/.mpd",
-                    imageUri = "https://mango.blender.org/wp-content/gallery/4k-renders/01_thom_celia_bridge.jpg",
-                    languageTag = "en-CH",
-                ),
-                DemoItem.URL(
-                    title = "Multiple - fragmented TTML",
-                    uri = "https://demo.unified-streaming.com/k8s/features/stable/video/tears-of-steel/tears-of-steel-ttml.ism/.mpd",
-                    imageUri = "https://mango.blender.org/wp-content/gallery/4k-renders/01_thom_celia_bridge.jpg",
-                    languageTag = "en-CH",
-                ),
-                DemoItem.URL(
-                    title = "Multiple - RFC 5646 language tags",
-                    uri = "https://demo.unified-streaming.com/k8s/features/stable/video/tears-of-steel/tears-of-steel-rfc5646.ism/.mpd",
-                    imageUri = "https://mango.blender.org/wp-content/gallery/4k-renders/01_thom_celia_bridge.jpg",
-                    languageTag = "en-CH",
-                ),
-                DemoItem.URL(
-                    title = "Accessibility - hard of hearing",
-                    uri = "https://demo.unified-streaming.com/k8s/features/stable/video/tears-of-steel/tears-of-steel-hoh-subs.ism/.mpd",
-                    imageUri = "https://mango.blender.org/wp-content/gallery/4k-renders/01_thom_celia_bridge.jpg",
-                    languageTag = "en-CH",
-                ),
-                DemoItem.URL(
-                    title = "Pure live",
-                    uri = "https://demo.unified-streaming.com/k8s/live/stable/live.isml/.mpd",
-                    imageUri = "https://website-storage.unified-streaming.com/images/_1200x630_crop_center-center_none/default-facebook.png",
-                    languageTag = "en-CH",
-                ),
-                DemoItem.URL(
-                    title = "Timeshift (5 minutes)",
-                    uri = "https://demo.unified-streaming.com/k8s/live/stable/live.isml/.mpd?time_shift=300",
-                    imageUri = "https://website-storage.unified-streaming.com/images/_1200x630_crop_center-center_none/default-facebook.png",
-                    languageTag = "en-CH",
-                ),
-                DemoItem.URL(
-                    title = "DVB DASH low latency",
-                    uri = "https://demo.unified-streaming.com/k8s/live/stable/live-low-latency.isml/.mpd",
-                    imageUri = "https://website-storage.unified-streaming.com/images/_1200x630_crop_center-center_none/default-facebook.png",
-                    languageTag = "en-CH",
-                ),
-                DemoItem.URL(
-                    title = "Audio only",
-                    uri = "https://demo.unified-streaming.com/k8s/features/stable/video/tears-of-steel/tears-of-steel-multi-lang.ism/.mpd?filter=(type!=%22video%22)",
-                    imageUri = "https://mango.blender.org/wp-content/gallery/4k-renders/01_thom_celia_bridge.jpg",
-                    languageTag = "en-CH",
-                ),
-                DemoItem.URL(
-                    title = "Alternate audio language",
-                    uri = "https://demo.unified-streaming.com/k8s/features/stable/video/tears-of-steel/tears-of-steel-multi-lang.ism/.mpd",
-                    imageUri = "https://mango.blender.org/wp-content/gallery/4k-renders/01_thom_celia_bridge.jpg",
-                    languageTag = "en-CH",
-                ),
-                DemoItem.URL(
-                    title = "Multiple audio codecs",
-                    uri = "https://demo.unified-streaming.com/k8s/features/stable/video/tears-of-steel/tears-of-steel-multi-codec.ism/.mpd",
-                    imageUri = "https://mango.blender.org/wp-content/gallery/4k-renders/01_thom_celia_bridge.jpg",
-                    languageTag = "en-CH",
-                ),
-                DemoItem.URL(
-                    title = "Accessibility - audio description",
-                    uri = "https://demo.unified-streaming.com/k8s/features/stable/video/tears-of-steel/tears-of-steel-desc-aud.ism/.mpd",
-                    imageUri = "https://mango.blender.org/wp-content/gallery/4k-renders/01_thom_celia_bridge.jpg",
-                    languageTag = "en-CH",
-                )
-            ),
-            languageTag = "en-CH",
-        )
-        private val aspectRatios = Playlist(
-            title = "Aspect ratios",
-            items = listOf(
-                DemoItem.URN(
-                    title = "Horizontal video",
-                    urn = "urn:rts:video:14827306",
-                    imageUri = "https://www.rts.ch/2024/04/10/19/23/14827621.image/16x9",
-                    languageTag = "en-CH",
-                ),
-                DemoItem.URN(
-                    title = "Square video",
-                    urn = "urn:rts:video:8393241",
-                    imageUri = "https://www.rts.ch/2017/02/16/07/08/8393235.image/16x9",
-                    languageTag = "en-CH",
-                ),
-                DemoItem.URN(
-                    title = "Vertical video",
-                    urn = "urn:rts:video:13444390",
-                    imageUri = "https://www.rts.ch/2022/10/06/17/32/13444380.image/4x5",
-                    languageTag = "en-CH",
-                )
-            ),
-            languageTag = "en-CH",
-        )
-        private val unbufferedStreams = Playlist(
-            title = "Unbuffered streams",
-            items = listOf(
-                DemoItem.URL(
-                    title = "Couleur 3 en direct",
-                    uri = "https://rtsc3video.akamaized.net/hls/live/2042837/c3video/3/playlist.m3u8?dw=0",
-                    description = "Live video (unbuffered)",
-                    imageUri = "https://www.rts.ch/2020/05/18/14/20/11333286.image/16x9",
-                    languageTag = "fr-CH",
-                ),
-                DemoItem.URL(
-                    title = "Couleur 3 en direct",
-                    uri = "https://stream.srg-ssr.ch/m/couleur3/mp3_128",
-                    description = "Audio livestream (unbuffered)",
-                    imageUri = "https://img.rts.ch/articles/2017/image/cxsqgp-25867841.image?w=320&h=320",
-                    languageTag = "fr-CH",
-                )
-            ),
-            languageTag = "en-CH",
-        )
-        private val cornerCases = Playlist(
-            title = "Corner cases",
-            items = listOf(
-                DemoItem.URN(
-                    title = "Expired URN",
-                    urn = "urn:rts:video:13382911",
-                    description = "Content that is not available anymore",
-                    imageUri = "https://www.rts.ch/2022/09/20/09/57/13365589.image/16x9",
-                    languageTag = "en-CH",
-                ),
-                DemoItem.URN(
-                    title = "Unknown URN",
-                    urn = "urn:srf:video:unknown",
-                    description = "Content that does not exist",
-                    languageTag = "en-CH",
-                ),
-                DemoItem.URL(
-                    title = "Custom MediaSource",
-                    uri = "https://custom-media.ch/fondue",
-                    description = "Using a custom CustomMediaSource",
-                    languageTag = "en-CH",
-                ),
-                BlockedTimeRangeAssetLoader.DemoItemBlockedTimeRangeAtStartAndEnd,
-                BlockedTimeRangeAssetLoader.DemoItemBlockedTimeRangeOverlaps,
-                BlockedTimeRangeAssetLoader.DemoItemBlockedTimeRangeIncluded,
-            ),
-            languageTag = "en-CH",
-        )
-
-        val VideoUrls = Playlist(
-            title = "Video urls",
-            items = listOf(
-                DemoItem.URL(
-                    title = "Le R. - Légumes trop chers",
-                    uri = "https://rts-vod-amd.akamaized.net/ww/13444390/f1b478f7-2ae9-3166-94b9-c5d5fe9610df/master.m3u8",
-                    description = "Playlist item 1",
-                    languageTag = "fr-CH",
-                ),
-                DemoItem.URL(
-                    title = "Le R. - Production de légumes bio",
-                    uri = "https://rts-vod-amd.akamaized.net/ww/13444333/feb1d08d-e62c-31ff-bac9-64c0a7081612/master.m3u8",
-                    description = "Playlist item 2",
-                    languageTag = "fr-CH",
-                ),
-                DemoItem.URL(
-                    title = "Le R. - Endométriose",
-                    uri = "https://rts-vod-amd.akamaized.net/ww/13444466/2787e520-412f-35fb-83d7-8dbb31b5c684/master.m3u8",
-                    description = "Playlist item 3",
-                    languageTag = "fr-CH",
-                ),
-                DemoItem.URL(
-                    title = "Le R. - Prix Nobel de littérature 2022",
-                    uri = "https://rts-vod-amd.akamaized.net/ww/13444447/c1d17174-ad2f-31c2-a084-846a9247fd35/master.m3u8",
-                    description = "Playlist item 4",
-                    languageTag = "fr-CH",
-                ),
-                DemoItem.URL(
-                    title = "Le R. - Femme, vie, liberté",
-                    uri = "https://rts-vod-amd.akamaized.net/ww/13444352/32145dc0-b5f8-3a14-ae11-5fc6e33aaaa4/master.m3u8",
-                    description = "Playlist item 5",
-                    languageTag = "fr-CH",
-                ),
-                DemoItem.URL(
-                    title = "Le R. - Attaque en Thaïlande",
-                    uri = "https://rts-vod-amd.akamaized.net/ww/13444409/23f808a4-b14a-3d3e-b2ed-fa1279f6cf01/master.m3u8",
-                    description = "Playlist item 6",
-                    languageTag = "fr-CH",
-                ),
-                DemoItem.URL(
-                    title = "Le R. - Douches et vestiaires non genrés",
-                    uri = "https://rts-vod-amd.akamaized.net/ww/13444371/3f26467f-cd97-35f4-916f-ba3927445920/master.m3u8",
-                    description = "Playlist item 7",
-                    languageTag = "fr-CH",
-                ),
-                DemoItem.URL(
-                    title = "Le R. - Prends soin de toi, des autres et à demain",
-                    uri = "https://rts-vod-amd.akamaized.net/ww/13444428/857d97ef-0b8e-306e-bf79-3b13e8c901e4/master.m3u8",
-                    description = "Playlist item 8",
-                    languageTag = "fr-CH",
-                )
-            ),
-            languageTag = "en-CH",
-        )
-
-        val VideoUrns = Playlist(
-            title = "Video urns",
-            items = listOf(
-                DemoItem.URN(
-                    title = "Le R. - Légumes trop chers",
-                    urn = "urn:rts:video:13444390",
-                    description = "Playlist item 1",
-                    languageTag = "fr-CH",
-                ),
-                DemoItem.URN(
-                    title = "Le R. - Production de légumes bio",
-                    urn = "urn:rts:video:13444333",
-                    description = "Playlist item 2",
-                    languageTag = "fr-CH",
-                ),
-                DemoItem.URN(
-                    title = "Le R. - Endométriose",
-                    urn = "urn:rts:video:13444466",
-                    description = "Playlist item 3",
-                    languageTag = "fr-CH",
-                ),
-                DemoItem.URN(
-                    title = "Le R. - Prix Nobel de littérature 2022",
-                    urn = "urn:rts:video:13444447",
-                    description = "Playlist item 4",
-                    languageTag = "fr-CH",
-                ),
-                DemoItem.URN(
-                    title = "Le R. - Femme, vie, liberté",
-                    urn = "urn:rts:video:13444352",
-                    description = "Playlist item 5",
-                    languageTag = "fr-CH",
-                ),
-                DemoItem.URN(
-                    title = "Le R. - Attaque en Thailande",
-                    urn = "urn:rts:video:13444409",
-                    description = "Playlist item 6",
-                    languageTag = "fr-CH",
-                ),
-                DemoItem.URN(
-                    title = "Le R. - Douches et vestinaires non genrés",
-                    urn = "urn:rts:video:13444371",
-                    description = "Playlist item 7",
-                    languageTag = "fr-CH",
-                ),
-                DemoItem.URN(
-                    title = "Le R. - Prend soin de toi des autres et à demain",
-                    urn = "urn:rts:video:13444428",
-                    description = "Playlist item 8",
-                    languageTag = "fr-CH",
-                )
-            ),
-            languageTag = "en-CH",
-        )
-
-        val MixedContent = Playlist(
-            title = "Mixed Content",
-            listOf(
-                DemoItem.OnDemandHLS,
-                DemoItem.OnDemandHorizontalVideo,
-                DemoItem.Unknown,
-                DemoItem.ShortOnDemandVideoHLS
-            ),
-            languageTag = "en-CH",
-        )
-
-        val MixedContentLiveDvrVod = Playlist(
-            title = "Mixed live dvr and vod",
-            listOf(
-                DemoItem.OnDemandHLS,
-                DemoItem.OnDemandHorizontalVideo,
-                DemoItem.DvrVideo,
-                DemoItem.ShortOnDemandVideoHLS
-            ),
-            languageTag = "en-CH",
-        )
-
-        val MixedContentLiveOnlyVod = Playlist(
-            title = "Mixed live only and vod",
-            listOf(
-                DemoItem.OnDemandHLS,
-                DemoItem.OnDemandHorizontalVideo,
-                DemoItem.LiveVideo,
-                DemoItem.ShortOnDemandVideoHLS,
-            ),
-            languageTag = "en-CH",
-        )
-
-        val EmptyPlaylist = Playlist(
-            title = "Empty",
-            items = emptyList(),
-            languageTag = "en-CH",
-        )
-
-        val StreamUrls = Playlist(
-            title = "Media with urls",
-            items = listOf(
-                DemoItem.OnDemandHLS,
-                DemoItem.ShortOnDemandVideoHLS,
-                DemoItem.OnDemandVideoMP4,
-                DemoItem.OnDemandVideoUHD,
-                DemoItem.LiveVideoHLS,
-                DemoItem.DvrVideoHLS,
-                DemoItem.LiveTimestampVideoHLS,
-                DemoItem.OnDemandAudioMP3,
-                DemoItem.LiveAudioMP3,
-                DemoItem.DvrAudioHLS
-            ),
-            languageTag = "en-CH",
-        )
-
-        val StreamUrns = Playlist(
-            title = "Media with urns",
-            items = listOf(
-                DemoItem.OnDemandHorizontalVideo,
-                DemoItem.OnDemandSquareVideo,
-                DemoItem.OnDemandVerticalVideo,
-                DemoItem.SuperfluouslyTokenProtectedVideo,
-                DemoItem.LiveVideo,
-                DemoItem.DvrVideo,
-                DemoItem.DvrAudio,
-                DemoItem.OnDemandAudio,
-                DemoItem.Expired,
-                DemoItem.Unknown,
-            ),
-            languageTag = "en-CH",
-        )
-
-        val StreamApples = Playlist(
-            title = "Apple samples",
-            items = listOf(
-                DemoItem.AppleBasic_16_9_TS_HLS,
-                DemoItem.AppleBasic_4_3_HLS,
-                DemoItem.AppleAdvanced_16_9_TS_HLS,
-                DemoItem.AppleAdvanced_16_9_fMP4_HLS,
-                DemoItem.AppleAdvanced_16_9_HEVC_h264_HLS,
-                DemoItem.AppleAtmos,
-                DemoItem.AppleWWDC_2023,
-                DemoItem.AppleTvSample,
-            ),
-            languageTag = "en-CH",
-        )
-
-        val StreamGoogles = Playlist(
-            title = "Google samples",
-            items = listOf(
-                DemoItem.GoogleDashH264,
-                DemoItem.GoogleDashH264_CENC_Widewine,
-                DemoItem.GoogleDashH265,
-                DemoItem.GoogleDashH265_CENC_Widewine
-            ),
-            languageTag = "en-CH",
-        )
-
-        val BitmovinSamples = Playlist(
-            title = "Bitmovin",
-            items = listOf(
-                DemoItem.BitmovinOnDemandProgressive,
-                DemoItem.BitmovinOnDemandMultipleTracks,
-                DemoItem.BitmovinOnDemand_4K_HEVC,
-                DemoItem.BitmovinOnDemandAES128,
-                DemoItem.BitmovinOnDemandSingleAudio,
-            ),
-            languageTag = "en-CH",
-        )
-
-        val UnifiedStreamingHls = Playlist(
-            title = "Unified streaming - HLS",
-            items = listOf(
-                DemoItem.UnifiedStreamingOnDemandAudioOnly,
-                DemoItem.UnifiedStreamingOnDemandAlternateAudio,
-                DemoItem.UnifiedStreamingLiveAudio,
-                DemoItem.UnifiedStreamingOnDemand_fMP4_HEVC_4K,
-                DemoItem.UnifiedStreamingOnDemand_fMP4,
-                DemoItem.UnifiedStreamingOnDemand_fMP4_Clear,
-                DemoItem.UnifiedStreamingTimeshift,
-                DemoItem.UnifiedStreamingPureLive,
-                DemoItem.UnifiedStreamingPureLiveScte35,
-                DemoItem.UnifiedStreamingOnDemandTrickplay,
-                DemoItem.UnifiedStreamingOnDemandLimitedBandwidth,
-                DemoItem.UnifiedStreamingOnDemandDynamicTrackSelection,
-            ),
-            languageTag = "en-CH",
-        )
-
-        val UnifiedStreamingDash = Playlist(
-            title = "Unified streaming - Dash",
-            items = listOf(
-                DemoItem.UnifiedStreamingOnDemand_Dash_MP4,
-                DemoItem.UnifiedStreamingOnDemand_Dash_FragmentedMP4,
-                DemoItem.UnifiedStreamingOnDemand_Dash_TrickPlay,
-                DemoItem.UnifiedStreamingOnDemand_Dash_TiledThumbnails,
-                DemoItem.UnifiedStreamingOnDemand_Dash_Single_TTML,
-                DemoItem.UnifiedStreamingOnDemand_Dash_Multiple_TTML,
-                DemoItem.UnifiedStreamingOnDemand_Dash_Multiple_RFC_tags,
-                DemoItem.UnifiedStreamingOnDemand_Dash_Accessibility,
-                DemoItem.UnifiedStreamingOnDemand_Dash_PureLive,
-                DemoItem.UnifiedStreamingOnDemand_Dash_Timeshift,
-                DemoItem.UnifiedStreamingOnDemand_Dash_DVB_LowLatency,
-                DemoItem.UnifiedStreamingOnDemand_Dash_AudioOnly,
-                DemoItem.UnifiedStreamingOnDemand_Dash_AlternateAudioLanguage,
-                DemoItem.UnifiedStreamingOnDemand_Dash_Multiple_Audio_Codec,
-                DemoItem.UnifiedStreamingOnDemand_Dash_AccessibilityAudio,
-            ),
-            languageTag = "en-CH",
-        )
-
-        val DashIfStream = Playlist(
-            title = "DashIf streams",
-            items = listOf(
-                DemoItem.DashIfMultiPeriodVodExample,
-                DemoItem.DashIfMultiPeriodDifferentContentVodExample,
-                DemoItem.DashIfClearMultiPeriodStatic,
-                DemoItem.DashIfClearMultiPeriodLive,
-                DemoItem.DashIfMultiDrmMultiPeriod,
-            )
-        )
-
-        val All = Playlist(
-            title = "Standard items",
-            items = StreamUrls.items +
-                StreamUrns.items +
-                VideoUrns.items +
-                StreamGoogles.items +
-                StreamApples.items +
-                UnifiedStreamingHls.items +
-                UnifiedStreamingDash.items +
-                BitmovinSamples.items +
-                DashIfStream.items,
-            languageTag = "en-CH",
-        )
-
-        val examplesPlaylists = listOf(
-            srgSsrStreamsUrls,
-            srgSsrStreamsUrns,
-            googleStreams,
-            appleStreams,
-            thirdPartyStreams,
-            bitmovinStreams,
-            unifiedStreaming,
-            unifiedStreamingDash,
-            aspectRatios,
-            unbufferedStreams,
-            DashIfStream,
-            cornerCases
-        )
-=======
->>>>>>> ac0b5518
     }
 }