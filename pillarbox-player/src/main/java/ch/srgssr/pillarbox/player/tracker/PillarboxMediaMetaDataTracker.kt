/*
 * Copyright (c) SRG SSR. All rights reserved.
 * License information is available from the LICENSE file.
 */
package ch.srgssr.pillarbox.player.tracker

import androidx.media3.common.Player
import androidx.media3.exoplayer.PlayerMessage
import ch.srgssr.pillarbox.player.PillarboxExoPlayer
import ch.srgssr.pillarbox.player.PillarboxPlayer
import ch.srgssr.pillarbox.player.asset.PillarboxMetadata
import ch.srgssr.pillarbox.player.asset.timeRange.Chapter
import ch.srgssr.pillarbox.player.asset.timeRange.Credit
import ch.srgssr.pillarbox.player.asset.timeRange.TimeRange
import ch.srgssr.pillarbox.player.asset.timeRange.firstOrNullAtPosition

<<<<<<< HEAD
internal class PillarboxMediaMetaDataTracker(private val callback: (TimeRange?) -> Unit) : PillarboxPlayer.Listener {
=======
internal class PillarboxMediaMetaDataTracker(
    private val onChapterChange: (Chapter?) -> Unit,
    private val onCreditChange: (Credit?) -> Unit,
) : Player.Listener {
>>>>>>> 4fdeff18
    private var currentChapterTracker: Tracker<Chapter>? = null
    private var currentCreditTracker: Tracker<Credit>? = null
    private lateinit var player: PillarboxExoPlayer

    private fun clear() {
        currentChapterTracker?.clear()
        currentCreditTracker?.clear()

        currentChapterTracker = null
        currentCreditTracker = null
    }

    override fun onPositionDiscontinuity(oldPosition: Player.PositionInfo, newPosition: Player.PositionInfo, reason: Int) {
        when (reason) {
            Player.DISCONTINUITY_REASON_SEEK, Player.DISCONTINUITY_REASON_SEEK_ADJUSTMENT -> {
                if (oldPosition.mediaItemIndex == newPosition.mediaItemIndex) {
                    val position = newPosition.positionMs
                    currentCreditTracker?.setCurrentPosition(position)
                    currentChapterTracker?.setCurrentPosition(position)
                }
            }

            else -> Unit
        }
    }

<<<<<<< HEAD
    override fun onPillarboxMetadataChanged(pillarboxMetadata: PillarboxMetadata) {
        if (currentChapterTracker?.timeRanges != pillarboxMetadata.chapters) {
            currentChapterTracker?.clear()
            currentChapterTracker = Tracker(player = player, timeRanges = pillarboxMetadata.chapters, callback = callback)
        }
=======
    override fun onMediaItemTransition(mediaItem: MediaItem?, reason: Int) {
        when (reason) {
            Player.MEDIA_ITEM_TRANSITION_REASON_AUTO,
            Player.MEDIA_ITEM_TRANSITION_REASON_SEEK,
            Player.MEDIA_ITEM_TRANSITION_REASON_PLAYLIST_CHANGED -> {
                clear()
                mediaItem?.mediaMetadata?.let { mediaMetadata ->
                    mediaMetadata.chapters?.let {
                        currentChapterTracker = Tracker(player = player, timeRanges = it, callback = onChapterChange)
                    }
                    mediaMetadata.credits?.let {
                        currentCreditTracker = Tracker(player = player, timeRanges = it, callback = onCreditChange)
                    }
                }
            }
>>>>>>> 4fdeff18

        if (currentCreditTracker?.timeRanges != pillarboxMetadata.credits) {
            currentCreditTracker?.clear()
            currentCreditTracker = Tracker(player = player, timeRanges = pillarboxMetadata.credits, callback = callback)
        }
    }

    fun setPlayer(player: PillarboxExoPlayer) {
        this.player = player
        this.player.addListener(this)
    }

    fun release() {
        clear()
    }

<<<<<<< HEAD
=======
    /**
     * This callback isn't called again if the next or previous item has the same [MediaMetadata].
     */
    override fun onMediaMetadataChanged(mediaMetadata: MediaMetadata) {
        mediaMetadata.chapters?.let {
            if (currentChapterTracker?.timeRanges != it) {
                currentChapterTracker?.clear()
                currentChapterTracker = Tracker(player = player, timeRanges = it, callback = onChapterChange)
            }
        }

        mediaMetadata.credits?.let {
            if (currentCreditTracker?.timeRanges != it) {
                currentCreditTracker?.clear()
                currentCreditTracker = Tracker(player = player, timeRanges = it, callback = onCreditChange)
            }
        }
    }

>>>>>>> 4fdeff18
    private class Tracker<T : TimeRange>(
        private val player: PillarboxExoPlayer,
        val timeRanges: List<T>,
        private val callback: (T?) -> Unit,
    ) {
        private val messages: List<PlayerMessage> = createMessages()

        private var currentTimeRange: T? = null
            set(value) {
                if (field != value) {
                    callback(value)
                    field = value
                }
            }

        init {
            currentTimeRange = timeRanges.firstOrNullAtPosition(player.currentPosition)
        }

        fun setCurrentPosition(currentPosition: Long) {
            val currentTimeRange = currentTimeRange
                ?.takeIf { timeRange -> currentPosition in timeRange }
                ?: timeRanges.firstOrNullAtPosition(currentPosition)
            this.currentTimeRange = currentTimeRange
        }

        private fun createMessages(): List<PlayerMessage> {
            val messageHandler = PlayerMessage.Target { messageType, message ->
                @Suppress("UNCHECKED_CAST")
                val timeRange = message as? T ?: return@Target
                when (messageType) {
                    TYPE_ENTER -> currentTimeRange = timeRange
                    TYPE_EXIT -> {
                        val nextTimeRange = timeRanges.firstOrNullAtPosition(player.currentPosition)
                        if (nextTimeRange == null) currentTimeRange = null
                    }
                }
            }
            val playerMessages = mutableListOf<PlayerMessage>()
            timeRanges.forEach { timeRange ->
                val messageEnter = player.createMessage(messageHandler).apply {
                    deleteAfterDelivery = false
                    looper = player.applicationLooper
                    payload = timeRange
                    setPosition(timeRange.start)
                    type = TYPE_ENTER
                    send()
                }
                val messageExit = player.createMessage(messageHandler).apply {
                    deleteAfterDelivery = false
                    looper = player.applicationLooper
                    payload = timeRange
                    setPosition(timeRange.end)
                    type = TYPE_EXIT
                    send()
                }
                playerMessages.add(messageEnter)
                playerMessages.add(messageExit)
            }
            return playerMessages
        }

        fun clear() {
            messages.forEach { it.cancel() }
            currentTimeRange = null
        }

        private companion object {
            private const val TYPE_ENTER = 1
            private const val TYPE_EXIT = 2
        }
    }
}<|MERGE_RESOLUTION|>--- conflicted
+++ resolved
@@ -14,14 +14,10 @@
 import ch.srgssr.pillarbox.player.asset.timeRange.TimeRange
 import ch.srgssr.pillarbox.player.asset.timeRange.firstOrNullAtPosition
 
-<<<<<<< HEAD
-internal class PillarboxMediaMetaDataTracker(private val callback: (TimeRange?) -> Unit) : PillarboxPlayer.Listener {
-=======
 internal class PillarboxMediaMetaDataTracker(
     private val onChapterChange: (Chapter?) -> Unit,
     private val onCreditChange: (Credit?) -> Unit,
-) : Player.Listener {
->>>>>>> 4fdeff18
+) : PillarboxPlayer.Listener {
     private var currentChapterTracker: Tracker<Chapter>? = null
     private var currentCreditTracker: Tracker<Credit>? = null
     private lateinit var player: PillarboxExoPlayer
@@ -48,33 +44,15 @@
         }
     }
 
-<<<<<<< HEAD
     override fun onPillarboxMetadataChanged(pillarboxMetadata: PillarboxMetadata) {
         if (currentChapterTracker?.timeRanges != pillarboxMetadata.chapters) {
             currentChapterTracker?.clear()
-            currentChapterTracker = Tracker(player = player, timeRanges = pillarboxMetadata.chapters, callback = callback)
+            currentChapterTracker = Tracker(player = player, timeRanges = pillarboxMetadata.chapters, callback = onChapterChange)
         }
-=======
-    override fun onMediaItemTransition(mediaItem: MediaItem?, reason: Int) {
-        when (reason) {
-            Player.MEDIA_ITEM_TRANSITION_REASON_AUTO,
-            Player.MEDIA_ITEM_TRANSITION_REASON_SEEK,
-            Player.MEDIA_ITEM_TRANSITION_REASON_PLAYLIST_CHANGED -> {
-                clear()
-                mediaItem?.mediaMetadata?.let { mediaMetadata ->
-                    mediaMetadata.chapters?.let {
-                        currentChapterTracker = Tracker(player = player, timeRanges = it, callback = onChapterChange)
-                    }
-                    mediaMetadata.credits?.let {
-                        currentCreditTracker = Tracker(player = player, timeRanges = it, callback = onCreditChange)
-                    }
-                }
-            }
->>>>>>> 4fdeff18
 
         if (currentCreditTracker?.timeRanges != pillarboxMetadata.credits) {
             currentCreditTracker?.clear()
-            currentCreditTracker = Tracker(player = player, timeRanges = pillarboxMetadata.credits, callback = callback)
+            currentCreditTracker = Tracker(player = player, timeRanges = pillarboxMetadata.credits, callback = onCreditChange)
         }
     }
 
@@ -87,28 +65,6 @@
         clear()
     }
 
-<<<<<<< HEAD
-=======
-    /**
-     * This callback isn't called again if the next or previous item has the same [MediaMetadata].
-     */
-    override fun onMediaMetadataChanged(mediaMetadata: MediaMetadata) {
-        mediaMetadata.chapters?.let {
-            if (currentChapterTracker?.timeRanges != it) {
-                currentChapterTracker?.clear()
-                currentChapterTracker = Tracker(player = player, timeRanges = it, callback = onChapterChange)
-            }
-        }
-
-        mediaMetadata.credits?.let {
-            if (currentCreditTracker?.timeRanges != it) {
-                currentCreditTracker?.clear()
-                currentCreditTracker = Tracker(player = player, timeRanges = it, callback = onCreditChange)
-            }
-        }
-    }
-
->>>>>>> 4fdeff18
     private class Tracker<T : TimeRange>(
         private val player: PillarboxExoPlayer,
         val timeRanges: List<T>,
