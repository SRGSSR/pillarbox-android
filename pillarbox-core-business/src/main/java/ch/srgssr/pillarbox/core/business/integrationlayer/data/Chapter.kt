--- conflicted
+++ resolved
@@ -28,11 +28,7 @@
  * @property timeIntervalList List of time intervals relevant to the chapter.
  * @property validFrom The [Instant] when the [Chapter] becomes valid.
  * @property validTo The [Instant] until when the [Chapter] is valid.
-<<<<<<< HEAD
  * @property spriteSheet The [SpriteSheet] information if available.
- * @constructor Create empty Chapter
-=======
->>>>>>> 533f6074
  */
 @Serializable
 data class Chapter(
